// Copyright 2013 The Rust Project Developers. See the COPYRIGHT
// file at the top-level directory of this distribution and at
// http://rust-lang.org/COPYRIGHT.
//
// Licensed under the Apache License, Version 2.0 <LICENSE-APACHE or
// http://www.apache.org/licenses/LICENSE-2.0> or the MIT license
// <LICENSE-MIT or http://opensource.org/licenses/MIT>, at your
// option. This file may not be copied, modified, or distributed
// except according to those terms.

use prelude::*;
use libc::{size_t, ssize_t, c_int, c_void};
use rt::uv::uvll;
use rt::uv::uvll::*;
use rt::uv::{AllocCallback, ConnectionCallback, ReadCallback};
use rt::uv::{Loop, Watcher, Request, UvError, Buf, NativeHandle, NullCallback,
             status_to_maybe_uv_error};
use rt::io::net::ip::{IpAddr, Ipv4, Ipv6};
use rt::uv::last_uv_error;

fn ip4_as_uv_ip4<T>(addr: IpAddr, f: &fn(*sockaddr_in) -> T) -> T {
    match addr {
        Ipv4(a, b, c, d, p) => {
            unsafe {
                let addr = malloc_ip4_addr(fmt!("%u.%u.%u.%u",
                                                a as uint,
                                                b as uint,
                                                c as uint,
                                                d as uint), p as int);
                do (|| {
                    f(addr)
                }).finally {
                    free_ip4_addr(addr);
                }
            }
        }
        Ipv6 => fail!()
    }
}

// uv_stream t is the parent class of uv_tcp_t, uv_pipe_t, uv_tty_t
// and uv_file_t
pub struct StreamWatcher(*uvll::uv_stream_t);
impl Watcher for StreamWatcher { }

pub impl StreamWatcher {

    fn read_start(&mut self, alloc: AllocCallback, cb: ReadCallback) {
        {
            let data = self.get_watcher_data();
            data.alloc_cb = Some(alloc);
            data.read_cb = Some(cb);
        }

        let handle = self.native_handle();
        unsafe { uvll::read_start(handle, alloc_cb, read_cb); }

        extern fn alloc_cb(stream: *uvll::uv_stream_t, suggested_size: size_t) -> Buf {
            let mut stream_watcher: StreamWatcher = NativeHandle::from_native_handle(stream);
            let data = stream_watcher.get_watcher_data();
            let alloc_cb = data.alloc_cb.get_ref();
            return (*alloc_cb)(suggested_size as uint);
        }

        extern fn read_cb(stream: *uvll::uv_stream_t, nread: ssize_t, buf: Buf) {
            rtdebug!("buf addr: %x", buf.base as uint);
            rtdebug!("buf len: %d", buf.len as int);
            let mut stream_watcher: StreamWatcher = NativeHandle::from_native_handle(stream);
            let data = stream_watcher.get_watcher_data();
            let cb = data.read_cb.get_ref();
            let status = status_to_maybe_uv_error(stream, nread as c_int);
            (*cb)(stream_watcher, nread as int, buf, status);
        }
    }

    fn read_stop(&mut self) {
        // It would be nice to drop the alloc and read callbacks here,
        // but read_stop may be called from inside one of them and we
        // would end up freeing the in-use environment
        let handle = self.native_handle();
        unsafe { uvll::read_stop(handle); }
    }

    fn write(&mut self, buf: Buf, cb: ConnectionCallback) {
        {
            let data = self.get_watcher_data();
            assert!(data.write_cb.is_none());
            data.write_cb = Some(cb);
        }

        let req = WriteRequest::new();
        let bufs = [buf];
        unsafe {
            assert!(0 == uvll::write(req.native_handle(),
                                     self.native_handle(),
                                     bufs, write_cb));
        }

        extern fn write_cb(req: *uvll::uv_write_t, status: c_int) {
            let write_request: WriteRequest = NativeHandle::from_native_handle(req);
            let mut stream_watcher = write_request.stream();
            write_request.delete();
            let cb = {
                let data = stream_watcher.get_watcher_data();
                let cb = data.write_cb.swap_unwrap();
                cb
            };
            let status = status_to_maybe_uv_error(stream_watcher.native_handle(), status);
            cb(stream_watcher, status);
        }
    }

    fn accept(&mut self, stream: StreamWatcher) {
        let self_handle = self.native_handle() as *c_void;
        let stream_handle = stream.native_handle() as *c_void;
        unsafe {
            assert!(0 == uvll::accept(self_handle, stream_handle));
        }
    }

    fn close(self, cb: NullCallback) {
        {
            let mut this = self;
            let data = this.get_watcher_data();
            assert!(data.close_cb.is_none());
            data.close_cb = Some(cb);
        }

        unsafe { uvll::close(self.native_handle(), close_cb); }

        extern fn close_cb(handle: *uvll::uv_stream_t) {
            let mut stream_watcher: StreamWatcher = NativeHandle::from_native_handle(handle);
            {
                let mut data = stream_watcher.get_watcher_data();
                data.close_cb.swap_unwrap()();
            }
            stream_watcher.drop_watcher_data();
            unsafe { free_handle(handle as *c_void) }
        }
    }
}

impl NativeHandle<*uvll::uv_stream_t> for StreamWatcher {
    fn from_native_handle(
        handle: *uvll::uv_stream_t) -> StreamWatcher {
        StreamWatcher(handle)
    }
    fn native_handle(&self) -> *uvll::uv_stream_t {
        match self { &StreamWatcher(ptr) => ptr }
    }
}

pub struct TcpWatcher(*uvll::uv_tcp_t);
impl Watcher for TcpWatcher { }

pub impl TcpWatcher {
    fn new(loop_: &mut Loop) -> TcpWatcher {
        unsafe {
            let handle = malloc_handle(UV_TCP);
            assert!(handle.is_not_null());
            assert!(0 == uvll::tcp_init(loop_.native_handle(), handle));
            let mut watcher: TcpWatcher = NativeHandle::from_native_handle(handle);
            watcher.install_watcher_data();
            return watcher;
        }
    }

    fn bind(&mut self, address: IpAddr) -> Result<(), UvError> {
        match address {
            Ipv4(*) => {
                do ip4_as_uv_ip4(address) |addr| {
                    let result = unsafe {
                        uvll::tcp_bind(self.native_handle(), addr)
                    };
                    if result == 0 {
                        Ok(())
                    } else {
                        Err(last_uv_error(self))
                    }
                }
            }
            _ => fail!()
        }
    }

    fn connect(&mut self, address: IpAddr, cb: ConnectionCallback) {
        unsafe {
            assert!(self.get_watcher_data().connect_cb.is_none());
            self.get_watcher_data().connect_cb = Some(cb);

            let connect_handle = ConnectRequest::new().native_handle();
            match address {
                Ipv4(*) => {
                    do ip4_as_uv_ip4(address) |addr| {
                        rtdebug!("connect_t: %x", connect_handle as uint);
                        assert!(0 == uvll::tcp_connect(connect_handle,
                                                            self.native_handle(),
                                                            addr, connect_cb));
                    }
                }
                _ => fail!()
            }

            extern fn connect_cb(req: *uvll::uv_connect_t, status: c_int) {
                rtdebug!("connect_t: %x", req as uint);
                let connect_request: ConnectRequest = NativeHandle::from_native_handle(req);
                let mut stream_watcher = connect_request.stream();
                connect_request.delete();
                let cb: ConnectionCallback = {
                    let data = stream_watcher.get_watcher_data();
                    data.connect_cb.swap_unwrap()
                };
                let status = status_to_maybe_uv_error(stream_watcher.native_handle(), status);
                cb(stream_watcher, status);
            }
        }
    }

    fn listen(&mut self, cb: ConnectionCallback) {
        {
            let data = self.get_watcher_data();
            assert!(data.connect_cb.is_none());
            data.connect_cb = Some(cb);
        }

        unsafe {
            static BACKLOG: c_int = 128; // XXX should be configurable
            // XXX: This can probably fail
            assert!(0 == uvll::listen(self.native_handle(),
                                           BACKLOG, connection_cb));
        }

        extern fn connection_cb(handle: *uvll::uv_stream_t, status: c_int) {
            rtdebug!("connection_cb");
            let mut stream_watcher: StreamWatcher = NativeHandle::from_native_handle(handle);
            let data = stream_watcher.get_watcher_data();
            let cb = data.connect_cb.get_ref();
            let status = status_to_maybe_uv_error(handle, status);
            (*cb)(stream_watcher, status);
        }
    }

    fn as_stream(&self) -> StreamWatcher {
        NativeHandle::from_native_handle(self.native_handle() as *uvll::uv_stream_t)
    }
}

impl NativeHandle<*uvll::uv_tcp_t> for TcpWatcher {
    fn from_native_handle(handle: *uvll::uv_tcp_t) -> TcpWatcher {
        TcpWatcher(handle)
    }
    fn native_handle(&self) -> *uvll::uv_tcp_t {
        match self { &TcpWatcher(ptr) => ptr }
    }
}

// uv_connect_t is a subclass of uv_req_t
struct ConnectRequest(*uvll::uv_connect_t);
impl Request for ConnectRequest { }

impl ConnectRequest {

    fn new() -> ConnectRequest {
        let connect_handle = unsafe {
            malloc_req(UV_CONNECT)
        };
        assert!(connect_handle.is_not_null());
        let connect_handle = connect_handle as *uvll::uv_connect_t;
        ConnectRequest(connect_handle)
    }

    fn stream(&self) -> StreamWatcher {
        unsafe {
            let stream_handle = uvll::get_stream_handle_from_connect_req(self.native_handle());
            NativeHandle::from_native_handle(stream_handle)
        }
    }

    fn delete(self) {
        unsafe { free_req(self.native_handle() as *c_void) }
    }
}

impl NativeHandle<*uvll::uv_connect_t> for ConnectRequest {
    fn from_native_handle(
        handle: *uvll:: uv_connect_t) -> ConnectRequest {
        ConnectRequest(handle)
    }
    fn native_handle(&self) -> *uvll::uv_connect_t {
        match self { &ConnectRequest(ptr) => ptr }
    }
}

pub struct WriteRequest(*uvll::uv_write_t);

impl Request for WriteRequest { }

pub impl WriteRequest {

    fn new() -> WriteRequest {
        let write_handle = unsafe {
            malloc_req(UV_WRITE)
        };
        assert!(write_handle.is_not_null());
        let write_handle = write_handle as *uvll::uv_write_t;
        WriteRequest(write_handle)
    }

    fn stream(&self) -> StreamWatcher {
        unsafe {
            let stream_handle = uvll::get_stream_handle_from_write_req(self.native_handle());
            NativeHandle::from_native_handle(stream_handle)
        }
    }

    fn delete(self) {
        unsafe { free_req(self.native_handle() as *c_void) }
    }
}

impl NativeHandle<*uvll::uv_write_t> for WriteRequest {
    fn from_native_handle(handle: *uvll:: uv_write_t) -> WriteRequest {
        WriteRequest(handle)
    }
    fn native_handle(&self) -> *uvll::uv_write_t {
        match self { &WriteRequest(ptr) => ptr }
    }
}


#[cfg(test)]
mod test {
    use super::*;
    use util::ignore;
    use cell::Cell;
    use vec;
    use unstable::run_in_bare_thread;
    use rt::thread::Thread;
    use rt::test::*;
    use rt::uv::{Loop, AllocCallback};
    use rt::uv::{vec_from_uv_buf, vec_to_uv_buf, slice_to_uv_buf};

    #[test]
    fn connect_close() {
        do run_in_bare_thread() {
            let mut loop_ = Loop::new();
            let mut tcp_watcher = { TcpWatcher::new(&mut loop_) };
            // Connect to a port where nobody is listening
            let addr = next_test_ip4();
            do tcp_watcher.connect(addr) |stream_watcher, status| {
                rtdebug!("tcp_watcher.connect!");
                assert!(status.is_some());
                assert!(status.get().name() == ~"ECONNREFUSED");
                stream_watcher.close(||());
            }
            loop_.run();
            loop_.close();
        }
    }

<<<<<<< HEAD
#[test]
fn listen() {
    do run_in_bare_thread() {
        static MAX: int = 10;
        let mut loop_ = Loop::new();
        let mut server_tcp_watcher = { TcpWatcher::new(&mut loop_) };
        let addr = next_test_ip4();
        server_tcp_watcher.bind(addr);
        let loop_ = loop_;
        rtdebug!("listening");
        do server_tcp_watcher.listen |server_stream_watcher, status| {
            rtdebug!("listened!");
            assert!(status.is_none());
            let mut server_stream_watcher = server_stream_watcher;
            let mut loop_ = loop_;
            let client_tcp_watcher = TcpWatcher::new(&mut loop_);
            let mut client_tcp_watcher = client_tcp_watcher.as_stream();
            server_stream_watcher.accept(client_tcp_watcher);
            let count_cell = Cell(0);
            let server_stream_watcher = server_stream_watcher;
            rtdebug!("starting read");
            let alloc: AllocCallback = |size| {
                vec_to_uv_buf(vec::from_elem(size, 0))
            };
            do client_tcp_watcher.read_start(alloc)
                |stream_watcher, nread, buf, status| {

                rtdebug!("i'm reading!");
                let buf = vec_from_uv_buf(buf);
                let mut count = count_cell.take();
                if status.is_none() {
                    rtdebug!("got %d bytes", nread);
                    let buf = buf.unwrap();
                    for buf.slice(0, nread as uint).each |byte| {
                        assert!(*byte == count as u8);
                        rtdebug!("%u", *byte as uint);
                        count += 1;
                    }
                } else {
                    assert!(count == MAX);
                    do stream_watcher.close {
                        server_stream_watcher.close(||());
=======
    #[test]
    fn listen() {
        do run_in_bare_thread() {
            static MAX: int = 10;
            let mut loop_ = Loop::new();
            let mut server_tcp_watcher = { TcpWatcher::new(&mut loop_) };
            let addr = next_test_ip4();
            server_tcp_watcher.bind(addr);
            let loop_ = loop_;
            rtdebug!("listening");
            do server_tcp_watcher.listen |server_stream_watcher, status| {
                rtdebug!("listened!");
                assert!(status.is_none());
                let mut server_stream_watcher = server_stream_watcher;
                let mut loop_ = loop_;
                let mut client_tcp_watcher = TcpWatcher::new(&mut loop_);
                let mut client_tcp_watcher = client_tcp_watcher.as_stream();
                server_stream_watcher.accept(client_tcp_watcher);
                let count_cell = Cell(0);
                let server_stream_watcher = server_stream_watcher;
                rtdebug!("starting read");
                let alloc: AllocCallback = |size| {
                    vec_to_uv_buf(vec::from_elem(size, 0))
                };
                do client_tcp_watcher.read_start(alloc)
                    |stream_watcher, nread, buf, status| {

                    rtdebug!("i'm reading!");
                    let buf = vec_from_uv_buf(buf);
                    let mut count = count_cell.take();
                    if status.is_none() {
                        rtdebug!("got %d bytes", nread);
                        let buf = buf.unwrap();
                        for buf.slice(0, nread as uint).each |byte| {
                            assert!(*byte == count as u8);
                            rtdebug!("%u", *byte as uint);
                            count += 1;
                        }
                    } else {
                        assert!(count == MAX);
                        do stream_watcher.close {
                            server_stream_watcher.close(||());
                        }
>>>>>>> ee0ce64d
                    }
                    count_cell.put_back(count);
                }
            }

            let _client_thread = do Thread::start {
                rtdebug!("starting client thread");
                let mut loop_ = Loop::new();
                let mut tcp_watcher = { TcpWatcher::new(&mut loop_) };
                do tcp_watcher.connect(addr) |stream_watcher, status| {
                    rtdebug!("connecting");
                    assert!(status.is_none());
                    let mut stream_watcher = stream_watcher;
                    let msg = ~[0, 1, 2, 3, 4, 5, 6 ,7 ,8, 9];
                    let buf = slice_to_uv_buf(msg);
                    let msg_cell = Cell(msg);
                    do stream_watcher.write(buf) |stream_watcher, status| {
                        rtdebug!("writing");
                        assert!(status.is_none());
                        let msg_cell = Cell(msg_cell.take());
                        stream_watcher.close(||ignore(msg_cell.take()));
                    }
                }
                loop_.run();
                loop_.close();
            };

            let mut loop_ = loop_;
            loop_.run();
            loop_.close();
        }
    }
}<|MERGE_RESOLUTION|>--- conflicted
+++ resolved
@@ -358,50 +358,6 @@
         }
     }
 
-<<<<<<< HEAD
-#[test]
-fn listen() {
-    do run_in_bare_thread() {
-        static MAX: int = 10;
-        let mut loop_ = Loop::new();
-        let mut server_tcp_watcher = { TcpWatcher::new(&mut loop_) };
-        let addr = next_test_ip4();
-        server_tcp_watcher.bind(addr);
-        let loop_ = loop_;
-        rtdebug!("listening");
-        do server_tcp_watcher.listen |server_stream_watcher, status| {
-            rtdebug!("listened!");
-            assert!(status.is_none());
-            let mut server_stream_watcher = server_stream_watcher;
-            let mut loop_ = loop_;
-            let client_tcp_watcher = TcpWatcher::new(&mut loop_);
-            let mut client_tcp_watcher = client_tcp_watcher.as_stream();
-            server_stream_watcher.accept(client_tcp_watcher);
-            let count_cell = Cell(0);
-            let server_stream_watcher = server_stream_watcher;
-            rtdebug!("starting read");
-            let alloc: AllocCallback = |size| {
-                vec_to_uv_buf(vec::from_elem(size, 0))
-            };
-            do client_tcp_watcher.read_start(alloc)
-                |stream_watcher, nread, buf, status| {
-
-                rtdebug!("i'm reading!");
-                let buf = vec_from_uv_buf(buf);
-                let mut count = count_cell.take();
-                if status.is_none() {
-                    rtdebug!("got %d bytes", nread);
-                    let buf = buf.unwrap();
-                    for buf.slice(0, nread as uint).each |byte| {
-                        assert!(*byte == count as u8);
-                        rtdebug!("%u", *byte as uint);
-                        count += 1;
-                    }
-                } else {
-                    assert!(count == MAX);
-                    do stream_watcher.close {
-                        server_stream_watcher.close(||());
-=======
     #[test]
     fn listen() {
         do run_in_bare_thread() {
@@ -445,7 +401,6 @@
                         do stream_watcher.close {
                             server_stream_watcher.close(||());
                         }
->>>>>>> ee0ce64d
                     }
                     count_cell.put_back(count);
                 }
