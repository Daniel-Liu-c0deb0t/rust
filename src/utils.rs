use rustc::lint::*;
use rustc_front::hir::*;
use reexport::*;
use syntax::codemap::{ExpnInfo, Span, ExpnFormat};
use rustc::front::map::Node::*;
use rustc::middle::def_id::DefId;
use rustc::middle::ty;
use std::borrow::Cow;
use syntax::ast::Lit_::*;
use syntax::ast;

// module DefPaths for certain structs/enums we check for
<<<<<<< HEAD
pub const OPTION_PATH:       [&'static str; 3] = ["core", "option", "Option"];
pub const RESULT_PATH:       [&'static str; 3] = ["core", "result", "Result"];
pub const STRING_PATH:       [&'static str; 3] = ["collections", "string", "String"];
pub const VEC_PATH:          [&'static str; 3] = ["collections", "vec", "Vec"];
pub const LL_PATH:           [&'static str; 3] = ["collections", "linked_list", "LinkedList"];
pub const OPEN_OPTIONS_PATH: [&'static str; 3] = ["std", "fs", "OpenOptions"];

/// Produce a nested chain of if-lets and ifs from the patterns:
///
///     if_let_chain! {
///         [
///             let Some(y) = x,
///             y.len() == 2,
///             let Some(z) = y,
///         ],
///         {
///             block
///         }
///     }
///
/// becomes
///
///     if let Some(y) = x {
///         if y.len() == 2 {
///             if let Some(z) = y {
///                 block
///             }
///         }
///     }
#[macro_export]
macro_rules! if_let_chain {
    ([let $pat:pat = $expr:expr, $($tt:tt)+], $block:block) => {
        if let $pat = $expr {
           if_let_chain!{ [$($tt)+], $block }
        }
    };
    ([let $pat:pat = $expr:expr], $block:block) => {
        if let $pat = $expr {
           $block
        }
    };
    ([$expr:expr, $($tt:tt)+], $block:block) => {
        if $expr {
           if_let_chain!{ [$($tt)+], $block }
        }
    };
    ([$expr:expr], $block:block) => {
        if $expr {
           $block
        }
    };
}
=======
pub const OPTION_PATH: [&'static str; 3] = ["core", "option", "Option"];
pub const RESULT_PATH: [&'static str; 3] = ["core", "result", "Result"];
pub const STRING_PATH: [&'static str; 3] = ["collections", "string", "String"];
pub const VEC_PATH:    [&'static str; 3] = ["collections", "vec", "Vec"];
pub const LL_PATH:     [&'static str; 3] = ["collections", "linked_list", "LinkedList"];
pub const MUTEX_PATH:  [&'static str; 4] = ["std", "sync", "mutex", "Mutex"];
>>>>>>> b48db271

/// returns true this expn_info was expanded by any macro
pub fn in_macro(cx: &LateContext, span: Span) -> bool {
    cx.sess().codemap().with_expn_info(span.expn_id,
            |info| info.is_some())
}

/// returns true if the macro that expanded the crate was outside of
/// the current crate or was a compiler plugin
pub fn in_external_macro<T: LintContext>(cx: &T, span: Span) -> bool {
    /// invokes in_macro with the expansion info of the given span
    /// slightly heavy, try to use this after other checks have already happened
    fn in_macro_ext<T: LintContext>(cx: &T, opt_info: Option<&ExpnInfo>) -> bool {
        // no ExpnInfo = no macro
        opt_info.map_or(false, |info| {
            if let ExpnFormat::MacroAttribute(..) = info.callee.format {
                // these are all plugins
                return true;
            }
            // no span for the callee = external macro
            info.callee.span.map_or(true, |span| {
                // no snippet = external macro or compiler-builtin expansion
                cx.sess().codemap().span_to_snippet(span).ok().map_or(true, |code|
                    // macro doesn't start with "macro_rules"
                    // = compiler plugin
                    !code.starts_with("macro_rules")
                )
            })
        })
    }

    cx.sess().codemap().with_expn_info(span.expn_id,
            |info| in_macro_ext(cx, info))
}

/// check if a DefId's path matches the given absolute type path
/// usage e.g. with
/// `match_def_path(cx, id, &["core", "option", "Option"])`
pub fn match_def_path(cx: &LateContext, def_id: DefId, path: &[&str]) -> bool {
    cx.tcx.with_path(def_id, |iter| iter.zip(path)
                                        .all(|(nm, p)| nm.name().as_str() == *p))
}

/// check if type is struct or enum type with given def path
pub fn match_type(cx: &LateContext, ty: ty::Ty, path: &[&str]) -> bool {
    match ty.sty {
        ty::TyEnum(ref adt, _) | ty::TyStruct(ref adt, _) => {
            match_def_path(cx, adt.did, path)
        }
        _ => {
            false
        }
    }
}

/// check if method call given in "expr" belongs to given trait
pub fn match_trait_method(cx: &LateContext, expr: &Expr, path: &[&str]) -> bool {
    let method_call = ty::MethodCall::expr(expr.id);
    let trt_id = cx.tcx.tables
                       .borrow().method_map.get(&method_call)
                       .and_then(|callee| cx.tcx.trait_of_item(callee.def_id));
    if let Some(trt_id) = trt_id {
        match_def_path(cx, trt_id, path)
    } else {
        false
    }
}

/// match a Path against a slice of segment string literals, e.g.
/// `match_path(path, &["std", "rt", "begin_unwind"])`
pub fn match_path(path: &Path, segments: &[&str]) -> bool {
    path.segments.iter().rev().zip(segments.iter().rev()).all(
        |(a, b)| a.identifier.name.as_str() == *b)
}

/// match a Path against a slice of segment string literals, e.g.
/// `match_path(path, &["std", "rt", "begin_unwind"])`
pub fn match_path_ast(path: &ast::Path, segments: &[&str]) -> bool {
    path.segments.iter().rev().zip(segments.iter().rev()).all(
        |(a, b)| a.identifier.name.as_str() == *b)
}

/// get the name of the item the expression is in, if available
pub fn get_item_name(cx: &LateContext, expr: &Expr) -> Option<Name> {
    let parent_id = cx.tcx.map.get_parent(expr.id);
    match cx.tcx.map.find(parent_id) {
        Some(NodeItem(&Item{ ref name, .. })) |
        Some(NodeTraitItem(&TraitItem{ id: _, ref name, .. })) |
        Some(NodeImplItem(&ImplItem{ id: _, ref name, .. })) => {
            Some(*name)
        },
        _ => None,
    }
}

/// checks if a `let` decl is from a for loop desugaring
pub fn is_from_for_desugar(decl: &Decl) -> bool {
    if_let_chain! {
        [
            let DeclLocal(ref loc) = decl.node,
            let Some(ref expr) = loc.init,
            // FIXME: This should check for MatchSource::ForLoop
            // but right now there's a bug where the match source isn't
            // set during lowering
            // https://github.com/rust-lang/rust/pull/28973
            let ExprMatch(_, _, _) = expr.node
        ],
        { return true; }
    };
    false
}


/// convert a span to a code snippet if available, otherwise use default, e.g.
/// `snippet(cx, expr.span, "..")`
pub fn snippet<'a, T: LintContext>(cx: &T, span: Span, default: &'a str) -> Cow<'a, str> {
    cx.sess().codemap().span_to_snippet(span).map(From::from).unwrap_or(Cow::Borrowed(default))
}

/// convert a span (from a block) to a code snippet if available, otherwise use default, e.g.
/// `snippet(cx, expr.span, "..")`
/// This trims the code of indentation, except for the first line
/// Use it for blocks or block-like things which need to be printed as such
pub fn snippet_block<'a, T: LintContext>(cx: &T, span: Span, default: &'a str) -> Cow<'a, str> {
    let snip = snippet(cx, span, default);
    trim_multiline(snip, true)
}

/// Like snippet_block, but add braces if the expr is not an ExprBlock
/// Also takes an Option<String> which can be put inside the braces
pub fn expr_block<'a, T: LintContext>(cx: &T, expr: &Expr,
                                      option: Option<String>,
                                      default: &'a str) -> Cow<'a, str> {
    let code = snippet_block(cx, expr.span, default);
    let string = option.map_or("".to_owned(), |s| s);
    if let ExprBlock(_) = expr.node {
        Cow::Owned(format!("{}{}", code, string))
    } else if string.is_empty() {
        Cow::Owned(format!("{{ {} }}", code))
    } else {
        Cow::Owned(format!("{{\n{};\n{}\n}}", code, string))
    }
}

/// Trim indentation from a multiline string
/// with possibility of ignoring the first line
pub fn trim_multiline(s: Cow<str>, ignore_first: bool) -> Cow<str> {
    let s_space = trim_multiline_inner(s, ignore_first, ' ');
    let s_tab = trim_multiline_inner(s_space, ignore_first, '\t');
    trim_multiline_inner(s_tab, ignore_first, ' ')
}

fn trim_multiline_inner(s: Cow<str>, ignore_first: bool, ch: char) -> Cow<str> {
    let x = s.lines().skip(ignore_first as usize)
             .filter_map(|l| { if l.len() > 0 { // ignore empty lines
                                Some(l.char_indices()
                                      .find(|&(_,x)| x != ch)
                                      .unwrap_or((l.len(), ch)).0)
                               } else {None}})
             .min().unwrap_or(0);
    if x > 0 {
        Cow::Owned(s.lines().enumerate().map(|(i,l)| if (ignore_first && i == 0) ||
                                                         l.len() == 0 {
                                                        l
                                                     } else {
                                                        l.split_at(x).1
                                                     }).collect::<Vec<_>>()
                                       .join("\n"))
    } else {
        s
    }
}

/// get a parent expr if any – this is useful to constrain a lint
pub fn get_parent_expr<'c>(cx: &'c LateContext, e: &Expr) -> Option<&'c Expr> {
    let map = &cx.tcx.map;
    let node_id : NodeId = e.id;
    let parent_id : NodeId = map.get_parent_node(node_id);
    if node_id == parent_id { return None; }
    map.find(parent_id).and_then(|node|
        if let NodeExpr(parent) = node { Some(parent) } else { None } )
}

#[cfg(not(feature="structured_logging"))]
pub fn span_lint<T: LintContext>(cx: &T, lint: &'static Lint, sp: Span, msg: &str) {
    cx.span_lint(lint, sp, msg);
    if cx.current_level(lint) != Level::Allow {
        cx.sess().fileline_help(sp, &format!("for further information visit \
            https://github.com/Manishearth/rust-clippy/wiki#{}",
            lint.name_lower()))
    }
}

#[cfg(feature="structured_logging")]
pub fn span_lint<T: LintContext>(cx: &T, lint: &'static Lint, sp: Span, msg: &str) {
    // lint.name / lint.desc is can give details of the lint
    // cx.sess().codemap() has all these nice functions for line/column/snippet details
    // http://doc.rust-lang.org/syntax/codemap/struct.CodeMap.html#method.span_to_string
    cx.span_lint(lint, sp, msg);
    if cx.current_level(lint) != Level::Allow {
        cx.sess().fileline_help(sp, &format!("for further information visit \
            https://github.com/Manishearth/rust-clippy/wiki#{}",
            lint.name_lower()))
    }
}

pub fn span_help_and_lint<T: LintContext>(cx: &T, lint: &'static Lint, span: Span,
        msg: &str, help: &str) {
    cx.span_lint(lint, span, msg);
    if cx.current_level(lint) != Level::Allow {
        cx.sess().fileline_help(span, &format!("{}\nfor further information \
            visit https://github.com/Manishearth/rust-clippy/wiki#{}",
            help, lint.name_lower()))
    }
}

pub fn span_note_and_lint<T: LintContext>(cx: &T, lint: &'static Lint, span: Span,
        msg: &str, note_span: Span, note: &str) {
    cx.span_lint(lint, span, msg);
    if cx.current_level(lint) != Level::Allow {
        if note_span == span {
            cx.sess().fileline_note(note_span, note)
        } else {
            cx.sess().span_note(note_span, note)
        }
        cx.sess().fileline_help(span, &format!("for further information visit \
            https://github.com/Manishearth/rust-clippy/wiki#{}",
            lint.name_lower()))
    }
}

/// return the base type for references and raw pointers
pub fn walk_ptrs_ty(ty: ty::Ty) -> ty::Ty {
    match ty.sty {
        ty::TyRef(_, ref tm) | ty::TyRawPtr(ref tm) => walk_ptrs_ty(tm.ty),
        _ => ty
    }
}

/// return the base type for references and raw pointers, and count reference depth
pub fn walk_ptrs_ty_depth(ty: ty::Ty) -> (ty::Ty, usize) {
    fn inner(ty: ty::Ty, depth: usize) -> (ty::Ty, usize) {
        match ty.sty {
            ty::TyRef(_, ref tm) | ty::TyRawPtr(ref tm) => inner(tm.ty, depth + 1),
            _ => (ty, depth)
        }
    }
    inner(ty, 0)
}

pub fn is_integer_literal(expr: &Expr, value: u64) -> bool
{
    // FIXME: use constant folding
    if let ExprLit(ref spanned) = expr.node {
        if let LitInt(v, _) = spanned.node {
            return v == value;
        }
    }
    false
}<|MERGE_RESOLUTION|>--- conflicted
+++ resolved
@@ -10,13 +10,13 @@
 use syntax::ast;
 
 // module DefPaths for certain structs/enums we check for
-<<<<<<< HEAD
-pub const OPTION_PATH:       [&'static str; 3] = ["core", "option", "Option"];
-pub const RESULT_PATH:       [&'static str; 3] = ["core", "result", "Result"];
-pub const STRING_PATH:       [&'static str; 3] = ["collections", "string", "String"];
-pub const VEC_PATH:          [&'static str; 3] = ["collections", "vec", "Vec"];
-pub const LL_PATH:           [&'static str; 3] = ["collections", "linked_list", "LinkedList"];
+pub const OPTION_PATH: [&'static str; 3] = ["core", "option", "Option"];
+pub const RESULT_PATH: [&'static str; 3] = ["core", "result", "Result"];
+pub const STRING_PATH: [&'static str; 3] = ["collections", "string", "String"];
+pub const VEC_PATH:    [&'static str; 3] = ["collections", "vec", "Vec"];
+pub const LL_PATH:     [&'static str; 3] = ["collections", "linked_list", "LinkedList"];
 pub const OPEN_OPTIONS_PATH: [&'static str; 3] = ["std", "fs", "OpenOptions"];
+pub const MUTEX_PATH:  [&'static str; 4] = ["std", "sync", "mutex", "Mutex"];
 
 /// Produce a nested chain of if-lets and ifs from the patterns:
 ///
@@ -63,14 +63,6 @@
         }
     };
 }
-=======
-pub const OPTION_PATH: [&'static str; 3] = ["core", "option", "Option"];
-pub const RESULT_PATH: [&'static str; 3] = ["core", "result", "Result"];
-pub const STRING_PATH: [&'static str; 3] = ["collections", "string", "String"];
-pub const VEC_PATH:    [&'static str; 3] = ["collections", "vec", "Vec"];
-pub const LL_PATH:     [&'static str; 3] = ["collections", "linked_list", "LinkedList"];
-pub const MUTEX_PATH:  [&'static str; 4] = ["std", "sync", "mutex", "Mutex"];
->>>>>>> b48db271
 
 /// returns true this expn_info was expanded by any macro
 pub fn in_macro(cx: &LateContext, span: Span) -> bool {
@@ -87,8 +79,8 @@
         // no ExpnInfo = no macro
         opt_info.map_or(false, |info| {
             if let ExpnFormat::MacroAttribute(..) = info.callee.format {
-                // these are all plugins
-                return true;
+                    // these are all plugins
+                    return true;
             }
             // no span for the callee = external macro
             info.callee.span.map_or(true, |span| {
@@ -330,4 +322,50 @@
         }
     }
     false
+}
+
+/// Produce a nested chain of if-lets and ifs from the patterns:
+///
+///     if_let_chain! {
+///         [
+///             Some(y) = x,
+///             y.len() == 2,
+///             Some(z) = y,
+///         ],
+///         {
+///             block
+///         }
+///     }
+///
+/// becomes
+///
+///     if let Some(y) = x {
+///         if y.len() == 2 {
+///             if let Some(z) = y {
+///                 block
+///             }
+///         }
+///     }
+#[macro_export]
+macro_rules! if_let_chain {
+    ([let $pat:pat = $expr:expr, $($tt:tt)+], $block:block) => {
+        if let $pat = $expr {
+           if_let_chain!{ [$($tt)+], $block }
+        }
+    };
+    ([let $pat:pat = $expr:expr], $block:block) => {
+        if let $pat = $expr {
+           $block
+        }
+    };
+    ([$expr:expr, $($tt:tt)+], $block:block) => {
+        if $expr {
+           if_let_chain!{ [$($tt)+], $block }
+        }
+    };
+    ([$expr:expr], $block:block) => {
+        if $expr {
+           $block
+        }
+    };
 }