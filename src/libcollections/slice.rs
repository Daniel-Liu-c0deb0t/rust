// Copyright 2012-2014 The Rust Project Developers. See the COPYRIGHT
// file at the top-level directory of this distribution and at
// http://rust-lang.org/COPYRIGHT.
//
// Licensed under the Apache License, Version 2.0 <LICENSE-APACHE or
// http://www.apache.org/licenses/LICENSE-2.0> or the MIT license
// <LICENSE-MIT or http://opensource.org/licenses/MIT>, at your
// option. This file may not be copied, modified, or distributed
// except according to those terms.

//! Utilities for slice manipulation
//!
//! The `slice` module contains useful code to help work with slice values.
//! Slices are a view into a block of memory represented as a pointer and a length.
//!
//! ```rust
//! // slicing a Vec
//! let vec = vec!(1i, 2, 3);
//! let int_slice = vec.as_slice();
//! // coercing an array to a slice
//! let str_slice: &[&str] = &["one", "two", "three"];
//! ```
//!
//! Slices are either mutable or shared. The shared slice type is `&[T]`,
//! while the mutable slice type is `&mut[T]`. For example, you can mutate the
//! block of memory that a mutable slice points to:
//!
//! ```rust
//! let x: &mut[int] = &mut [1i, 2, 3];
//! x[1] = 7;
//! assert_eq!(x[0], 1);
//! assert_eq!(x[1], 7);
//! assert_eq!(x[2], 3);
//! ```
//!
//! Here are some of the things this module contains:
//!
//! ## Structs
//!
//! There are several structs that are useful for slices, such as `Iter`, which
//! represents iteration over a slice.
//!
//! ## Traits
//!
//! A number of traits add methods that allow you to accomplish tasks
//! with slices, the most important being `SliceExt`. Other traits
//! apply only to slices of elements satisfying certain bounds (like
//! `Ord`).
//!
//! An example is the `slice` method which enables slicing syntax `[a..b]` that
//! returns an immutable "view" into a `Vec` or another slice from the index
//! interval `[a, b)`:
//!
//! ```rust
//! #![feature(slicing_syntax)]
//! fn main() {
//!     let numbers = [0i, 1i, 2i];
//!     let last_numbers = numbers[1..3];
//!     // last_numbers is now &[1i, 2i]
//! }
//! ```
//!
//! ## Implementations of other traits
//!
//! There are several implementations of common traits for slices. Some examples
//! include:
//!
//! * `Clone`
//! * `Eq`, `Ord` - for immutable slices whose element type are `Eq` or `Ord`.
//! * `Hash` - for slices whose element type is `Hash`
//!
//! ## Iteration
//!
//! The method `iter()` returns an iteration value for a slice. The iterator
//! yields references to the slice's elements, so if the element
//! type of the slice is `int`, the element type of the iterator is `&int`.
//!
//! ```rust
//! let numbers = [0i, 1i, 2i];
//! for &x in numbers.iter() {
//!     println!("{} is a number!", x);
//! }
//! ```
//!
//! * `.iter_mut()` returns an iterator that allows modifying each value.
//! * Further iterators exist that split, chunk or permute the slice.

#![doc(primitive = "slice")]

use alloc::boxed::Box;
use core::borrow::{BorrowFrom, BorrowFromMut, ToOwned};
use core::cmp;
use core::iter::{range_step, MultiplicativeIterator};
use core::kinds::Sized;
use core::mem::size_of;
use core::mem;
use core::ops::{FnMut,SliceMut};
use core::prelude::{Clone, Greater, Iterator, IteratorExt, Less, None, Option};
use core::prelude::{Ord, Ordering, PtrExt, Some, range, IteratorCloneExt, Result};
use core::ptr;
use core::slice as core_slice;
use self::Direction::*;

use vec::Vec;

pub use core::slice::{Chunks, AsSlice, Windows};
pub use core::slice::{Iter, IterMut, PartialEqSliceExt};
pub use core::slice::{IntSliceExt, SplitMut, ChunksMut, Split};
pub use core::slice::{SplitN, RSplitN, SplitNMut, RSplitNMut};
pub use core::slice::{bytes, mut_ref_slice, ref_slice};
pub use core::slice::{from_raw_buf, from_raw_mut_buf};

#[deprecated = "use Iter instead"]
pub type Items<'a, T:'a> = Iter<'a, T>;

#[deprecated = "use IterMut instead"]
pub type MutItems<'a, T:'a> = IterMut<'a, T>;

////////////////////////////////////////////////////////////////////////////////
// Basic slice extension methods
////////////////////////////////////////////////////////////////////////////////

/// Allocating extension methods for slices.
#[unstable = "needs associated types, may merge with other traits"]
pub trait SliceExt<T> for Sized? {
    /// Sorts the slice, in place, using `compare` to compare
    /// elements.
    ///
    /// This sort is `O(n log n)` worst-case and stable, but allocates
    /// approximately `2 * n`, where `n` is the length of `self`.
    ///
    /// # Examples
    ///
    /// ```rust
    /// let mut v = [5i, 4, 1, 3, 2];
    /// v.sort_by(|a, b| a.cmp(b));
    /// assert!(v == [1, 2, 3, 4, 5]);
    ///
    /// // reverse sorting
    /// v.sort_by(|a, b| b.cmp(a));
    /// assert!(v == [5, 4, 3, 2, 1]);
    /// ```
    #[stable]
    fn sort_by<F>(&mut self, compare: F) where F: FnMut(&T, &T) -> Ordering;

    /// Consumes `src` and moves as many elements as it can into `self`
    /// from the range [start,end).
    ///
    /// Returns the number of elements copied (the shorter of `self.len()`
    /// and `end - start`).
    ///
    /// # Arguments
    ///
    /// * src - A mutable vector of `T`
    /// * start - The index into `src` to start copying from
    /// * end - The index into `src` to stop copying from
    ///
    /// # Examples
    ///
    /// ```rust
    /// let mut a = [1i, 2, 3, 4, 5];
    /// let b = vec![6i, 7, 8];
    /// let num_moved = a.move_from(b, 0, 3);
    /// assert_eq!(num_moved, 3);
    /// assert!(a == [6i, 7, 8, 4, 5]);
    /// ```
    #[experimental = "uncertain about this API approach"]
    fn move_from(&mut self, src: Vec<T>, start: uint, end: uint) -> uint;

<<<<<<< HEAD
/// An iterator that yields the element swaps needed to produce
/// a sequence of all possible permutations for an indexed sequence of
/// elements. Each permutation is only a single swap apart.
///
/// The Steinhaus-Johnson-Trotter algorithm is used.
///
/// Generates even and odd permutations alternately.
///
/// The last generated swap is always (0, 1), and it returns the
/// sequence to its initial order.
#[deriving(Clone)]
pub struct ElementSwaps {
    sdir: Vec<SizeDirection>,
    /// If `true`, emit the last swap that returns the sequence to initial
    /// state.
    emit_reset: bool,
    swaps_made : uint,
}
=======
    /// Returns a subslice spanning the interval [`start`, `end`).
    ///
    /// Panics when the end of the new slice lies beyond the end of the
    /// original slice (i.e. when `end > self.len()`) or when `start > end`.
    ///
    /// Slicing with `start` equal to `end` yields an empty slice.
    #[experimental = "will be replaced by slice syntax"]
    fn slice(&self, start: uint, end: uint) -> &[T];
>>>>>>> 6abfac08

    /// Returns a subslice from `start` to the end of the slice.
    ///
    /// Panics when `start` is strictly greater than the length of the original slice.
    ///
    /// Slicing from `self.len()` yields an empty slice.
    #[experimental = "will be replaced by slice syntax"]
    fn slice_from(&self, start: uint) -> &[T];

<<<<<<< HEAD
#[deriving(Copy, Clone)]
enum Direction { Pos, Neg }

/// An `Index` and `Direction` together.
#[deriving(Copy, Clone)]
struct SizeDirection {
    size: uint,
    dir: Direction,
}
=======
    /// Returns a subslice from the start of the slice to `end`.
    ///
    /// Panics when `end` is strictly greater than the length of the original slice.
    ///
    /// Slicing to `0` yields an empty slice.
    #[experimental = "will be replaced by slice syntax"]
    fn slice_to(&self, end: uint) -> &[T];

    /// Divides one slice into two at an index.
    ///
    /// The first will contain all indices from `[0, mid)` (excluding
    /// the index `mid` itself) and the second will contain all
    /// indices from `[mid, len)` (excluding the index `len` itself).
    ///
    /// Panics if `mid > len`.
    #[stable]
    fn split_at(&self, mid: uint) -> (&[T], &[T]);
>>>>>>> 6abfac08

    /// Returns an iterator over the slice
    #[stable]
    fn iter(&self) -> Iter<T>;

    /// Returns an iterator over subslices separated by elements that match
    /// `pred`.  The matched element is not contained in the subslices.
    #[stable]
    fn split<F>(&self, pred: F) -> Split<T, F>
                where F: FnMut(&T) -> bool;

    /// Returns an iterator over subslices separated by elements that match
    /// `pred`, limited to splitting at most `n` times.  The matched element is
    /// not contained in the subslices.
    #[stable]
    fn splitn<F>(&self, n: uint, pred: F) -> SplitN<T, F>
                 where F: FnMut(&T) -> bool;

    /// Returns an iterator over subslices separated by elements that match
    /// `pred` limited to splitting at most `n` times. This starts at the end of
    /// the slice and works backwards.  The matched element is not contained in
    /// the subslices.
    #[stable]
    fn rsplitn<F>(&self, n: uint, pred: F) -> RSplitN<T, F>
                  where F: FnMut(&T) -> bool;

<<<<<<< HEAD
/// An iterator that uses `ElementSwaps` to iterate through
/// all possible permutations of a vector.
///
/// The first iteration yields a clone of the vector as it is,
/// then each successive element is the vector with one
/// swap applied.
///
/// Generates even and odd permutations alternately.
#[deriving(Clone)]
pub struct Permutations<T> {
    swaps: ElementSwaps,
    v: Vec<T>,
}
=======
    /// Returns an iterator over all contiguous windows of length
    /// `size`. The windows overlap. If the slice is shorter than
    /// `size`, the iterator returns no values.
    ///
    /// # Panics
    ///
    /// Panics if `size` is 0.
    ///
    /// # Example
    ///
    /// Print the adjacent pairs of a slice (i.e. `[1,2]`, `[2,3]`,
    /// `[3,4]`):
    ///
    /// ```rust
    /// let v = &[1i, 2, 3, 4];
    /// for win in v.windows(2) {
    ///     println!("{}", win);
    /// }
    /// ```
    #[stable]
    fn windows(&self, size: uint) -> Windows<T>;
>>>>>>> 6abfac08

    /// Returns an iterator over `size` elements of the slice at a
    /// time. The chunks do not overlap. If `size` does not divide the
    /// length of the slice, then the last chunk will not have length
    /// `size`.
    ///
    /// # Panics
    ///
    /// Panics if `size` is 0.
    ///
    /// # Example
    ///
    /// Print the slice two elements at a time (i.e. `[1,2]`,
    /// `[3,4]`, `[5]`):
    ///
    /// ```rust
    /// let v = &[1i, 2, 3, 4, 5];
    /// for win in v.chunks(2) {
    ///     println!("{}", win);
    /// }
    /// ```
    #[stable]
    fn chunks(&self, size: uint) -> Chunks<T>;

    /// Returns the element of a slice at the given index, or `None` if the
    /// index is out of bounds.
    #[stable]
    fn get(&self, index: uint) -> Option<&T>;

    /// Returns the first element of a slice, or `None` if it is empty.
    #[stable]
    fn first(&self) -> Option<&T>;

    /// Deprecated: renamed to `first`.
    #[deprecated = "renamed to `first`"]
    fn head(&self) -> Option<&T> { self.first() }

    /// Returns all but the first element of a slice.
    #[experimental = "likely to be renamed"]
    fn tail(&self) -> &[T];

    /// Returns all but the last element of a slice.
    #[experimental = "likely to be renamed"]
    fn init(&self) -> &[T];

    /// Returns the last element of a slice, or `None` if it is empty.
    #[stable]
    fn last(&self) -> Option<&T>;

    /// Returns a pointer to the element at the given index, without doing
    /// bounds checking.
    #[stable]
    unsafe fn get_unchecked(&self, index: uint) -> &T;

    /// Deprecated: renamed to `get_unchecked`.
    #[deprecated = "renamed to get_unchecked"]
    unsafe fn unsafe_get(&self, index: uint) -> &T {
        self.get_unchecked(index)
    }

    /// Returns an unsafe pointer to the slice's buffer
    ///
    /// The caller must ensure that the slice outlives the pointer this
    /// function returns, or else it will end up pointing to garbage.
    ///
    /// Modifying the slice may cause its buffer to be reallocated, which
    /// would also make any pointers to it invalid.
    #[stable]
    fn as_ptr(&self) -> *const T;

    /// Binary search a sorted slice with a comparator function.
    ///
    /// The comparator function should implement an order consistent
    /// with the sort order of the underlying slice, returning an
    /// order code that indicates whether its argument is `Less`,
    /// `Equal` or `Greater` the desired target.
    ///
    /// If a matching value is found then returns `Ok`, containing
    /// the index for the matched element; if no match is found then
    /// `Err` is returned, containing the index where a matching
    /// element could be inserted while maintaining sorted order.
    ///
    /// # Example
    ///
    /// Looks up a series of four elements. The first is found, with a
    /// uniquely determined position; the second and third are not
    /// found; the fourth could match any position in `[1,4]`.
    ///
    /// ```rust
    /// let s = [0i, 1, 1, 1, 1, 2, 3, 5, 8, 13, 21, 34, 55];
    /// let s = s.as_slice();
    ///
    /// let seek = 13;
    /// assert_eq!(s.binary_search_by(|probe| probe.cmp(&seek)), Ok(9));
    /// let seek = 4;
    /// assert_eq!(s.binary_search_by(|probe| probe.cmp(&seek)), Err(7));
    /// let seek = 100;
    /// assert_eq!(s.binary_search_by(|probe| probe.cmp(&seek)), Err(13));
    /// let seek = 1;
    /// let r = s.binary_search_by(|probe| probe.cmp(&seek));
    /// assert!(match r { Ok(1...4) => true, _ => false, });
    /// ```
    #[stable]
    fn binary_search_by<F>(&self, f: F) -> Result<uint, uint> where
        F: FnMut(&T) -> Ordering;

    /// Return the number of elements in the slice
    ///
    /// # Example
    ///
    /// ```
    /// let a = [1i, 2, 3];
    /// assert_eq!(a.len(), 3);
    /// ```
    #[stable]
    fn len(&self) -> uint;

    /// Returns true if the slice has a length of 0
    ///
    /// # Example
    ///
    /// ```
    /// let a = [1i, 2, 3];
    /// assert!(!a.is_empty());
    /// ```
    #[inline]
    #[stable]
    fn is_empty(&self) -> bool { self.len() == 0 }
    /// Returns a mutable reference to the element at the given index,
    /// or `None` if the index is out of bounds
    #[stable]
    fn get_mut(&mut self, index: uint) -> Option<&mut T>;

    /// Work with `self` as a mut slice.
    /// Primarily intended for getting a &mut [T] from a [T, ..N].
    #[stable]
    fn as_mut_slice(&mut self) -> &mut [T];

    /// Returns a mutable subslice spanning the interval [`start`, `end`).
    ///
    /// Panics when the end of the new slice lies beyond the end of the
    /// original slice (i.e. when `end > self.len()`) or when `start > end`.
    ///
    /// Slicing with `start` equal to `end` yields an empty slice.
    #[experimental = "will be replaced by slice syntax"]
    fn slice_mut(&mut self, start: uint, end: uint) -> &mut [T];

    /// Returns a mutable subslice from `start` to the end of the slice.
    ///
    /// Panics when `start` is strictly greater than the length of the original slice.
    ///
    /// Slicing from `self.len()` yields an empty slice.
    #[experimental = "will be replaced by slice syntax"]
    fn slice_from_mut(&mut self, start: uint) -> &mut [T];

    /// Returns a mutable subslice from the start of the slice to `end`.
    ///
    /// Panics when `end` is strictly greater than the length of the original slice.
    ///
    /// Slicing to `0` yields an empty slice.
    #[experimental = "will be replaced by slice syntax"]
    fn slice_to_mut(&mut self, end: uint) -> &mut [T];

    /// Returns an iterator that allows modifying each value
    #[stable]
    fn iter_mut(&mut self) -> IterMut<T>;

    /// Returns a mutable pointer to the first element of a slice, or `None` if it is empty
    #[stable]
    fn first_mut(&mut self) -> Option<&mut T>;

    /// Depreated: renamed to `first_mut`.
    #[deprecated = "renamed to first_mut"]
    fn head_mut(&mut self) -> Option<&mut T> {
        self.first_mut()
    }

    /// Returns all but the first element of a mutable slice
    #[experimental = "likely to be renamed or removed"]
    fn tail_mut(&mut self) -> &mut [T];

    /// Returns all but the last element of a mutable slice
    #[experimental = "likely to be renamed or removed"]
    fn init_mut(&mut self) -> &mut [T];

    /// Returns a mutable pointer to the last item in the slice.
    #[stable]
    fn last_mut(&mut self) -> Option<&mut T>;

    /// Returns an iterator over mutable subslices separated by elements that
    /// match `pred`.  The matched element is not contained in the subslices.
    #[stable]
    fn split_mut<F>(&mut self, pred: F) -> SplitMut<T, F>
                    where F: FnMut(&T) -> bool;

    /// Returns an iterator over subslices separated by elements that match
    /// `pred`, limited to splitting at most `n` times.  The matched element is
    /// not contained in the subslices.
    #[stable]
    fn splitn_mut<F>(&mut self, n: uint, pred: F) -> SplitNMut<T, F>
                     where F: FnMut(&T) -> bool;

    /// Returns an iterator over subslices separated by elements that match
    /// `pred` limited to splitting at most `n` times. This starts at the end of
    /// the slice and works backwards.  The matched element is not contained in
    /// the subslices.
    #[stable]
    fn rsplitn_mut<F>(&mut self,  n: uint, pred: F) -> RSplitNMut<T, F>
                      where F: FnMut(&T) -> bool;

    /// Returns an iterator over `chunk_size` elements of the slice at a time.
    /// The chunks are mutable and do not overlap. If `chunk_size` does
    /// not divide the length of the slice, then the last chunk will not
    /// have length `chunk_size`.
    ///
    /// # Panics
    ///
    /// Panics if `chunk_size` is 0.
    #[stable]
    fn chunks_mut(&mut self, chunk_size: uint) -> ChunksMut<T>;

    /// Swaps two elements in a slice.
    ///
    /// # Arguments
    ///
    /// * a - The index of the first element
    /// * b - The index of the second element
    ///
    /// # Panics
    ///
    /// Panics if `a` or `b` are out of bounds.
    ///
    /// # Example
    ///
    /// ```rust
    /// let mut v = ["a", "b", "c", "d"];
    /// v.swap(1, 3);
    /// assert!(v == ["a", "d", "c", "b"]);
    /// ```
    #[stable]
    fn swap(&mut self, a: uint, b: uint);

    /// Divides one `&mut` into two at an index.
    ///
    /// The first will contain all indices from `[0, mid)` (excluding
    /// the index `mid` itself) and the second will contain all
    /// indices from `[mid, len)` (excluding the index `len` itself).
    ///
    /// # Panics
    ///
    /// Panics if `mid > len`.
    ///
    /// # Example
    ///
    /// ```rust
    /// let mut v = [1i, 2, 3, 4, 5, 6];
    ///
    /// // scoped to restrict the lifetime of the borrows
    /// {
    ///    let (left, right) = v.split_at_mut(0);
    ///    assert!(left == []);
    ///    assert!(right == [1i, 2, 3, 4, 5, 6]);
    /// }
    ///
    /// {
    ///     let (left, right) = v.split_at_mut(2);
    ///     assert!(left == [1i, 2]);
    ///     assert!(right == [3i, 4, 5, 6]);
    /// }
    ///
    /// {
    ///     let (left, right) = v.split_at_mut(6);
    ///     assert!(left == [1i, 2, 3, 4, 5, 6]);
    ///     assert!(right == []);
    /// }
    /// ```
    #[stable]
    fn split_at_mut(&mut self, mid: uint) -> (&mut [T], &mut [T]);

    /// Reverse the order of elements in a slice, in place.
    ///
    /// # Example
    ///
    /// ```rust
    /// let mut v = [1i, 2, 3];
    /// v.reverse();
    /// assert!(v == [3i, 2, 1]);
    /// ```
    #[stable]
    fn reverse(&mut self);

    /// Returns an unsafe mutable pointer to the element in index
    #[stable]
    unsafe fn get_unchecked_mut(&mut self, index: uint) -> &mut T;

    /// Deprecated: renamed to `get_unchecked_mut`.
    #[deprecated = "renamed to get_unchecked_mut"]
    unsafe fn unchecked_mut(&mut self, index: uint) -> &mut T {
        self.get_unchecked_mut(index)
    }

    /// Return an unsafe mutable pointer to the slice's buffer.
    ///
    /// The caller must ensure that the slice outlives the pointer this
    /// function returns, or else it will end up pointing to garbage.
    ///
    /// Modifying the slice may cause its buffer to be reallocated, which
    /// would also make any pointers to it invalid.
    #[inline]
    #[stable]
    fn as_mut_ptr(&mut self) -> *mut T;
}

#[unstable = "trait is unstable"]
impl<T> SliceExt<T> for [T] {
    #[inline]
    fn sort_by<F>(&mut self, compare: F) where F: FnMut(&T, &T) -> Ordering {
        merge_sort(self, compare)
    }

    #[inline]
    fn move_from(&mut self, mut src: Vec<T>, start: uint, end: uint) -> uint {
        for (a, b) in self.iter_mut().zip(src.slice_mut(start, end).iter_mut()) {
            mem::swap(a, b);
        }
        cmp::min(self.len(), end-start)
    }

    #[inline]
    fn slice<'a>(&'a self, start: uint, end: uint) -> &'a [T] {
        core_slice::SliceExt::slice(self, start, end)
    }

    #[inline]
    fn slice_from<'a>(&'a self, start: uint) -> &'a [T] {
        core_slice::SliceExt::slice_from(self, start)
    }

    #[inline]
    fn slice_to<'a>(&'a self, end: uint) -> &'a [T] {
        core_slice::SliceExt::slice_to(self, end)
    }

    #[inline]
    fn split_at<'a>(&'a self, mid: uint) -> (&'a [T], &'a [T]) {
        core_slice::SliceExt::split_at(self, mid)
    }

    #[inline]
    fn iter<'a>(&'a self) -> Iter<'a, T> {
        core_slice::SliceExt::iter(self)
    }

    #[inline]
    fn split<F>(&self, pred: F) -> Split<T, F>
                where F: FnMut(&T) -> bool {
        core_slice::SliceExt::split(self, pred)
    }

    #[inline]
    fn splitn<F>(&self, n: uint, pred: F) -> SplitN<T, F>
                 where F: FnMut(&T) -> bool {
        core_slice::SliceExt::splitn(self, n, pred)
    }

    #[inline]
    fn rsplitn<F>(&self, n: uint, pred: F) -> RSplitN<T, F>
                  where F: FnMut(&T) -> bool {
        core_slice::SliceExt::rsplitn(self, n, pred)
    }

    #[inline]
    fn windows<'a>(&'a self, size: uint) -> Windows<'a, T> {
        core_slice::SliceExt::windows(self, size)
    }

    #[inline]
    fn chunks<'a>(&'a self, size: uint) -> Chunks<'a, T> {
        core_slice::SliceExt::chunks(self, size)
    }

    #[inline]
    fn get<'a>(&'a self, index: uint) -> Option<&'a T> {
        core_slice::SliceExt::get(self, index)
    }

    #[inline]
    fn first<'a>(&'a self) -> Option<&'a T> {
        core_slice::SliceExt::first(self)
    }

    #[inline]
    fn tail<'a>(&'a self) -> &'a [T] {
        core_slice::SliceExt::tail(self)
    }

    #[inline]
    fn init<'a>(&'a self) -> &'a [T] {
        core_slice::SliceExt::init(self)
    }

    #[inline]
    fn last<'a>(&'a self) -> Option<&'a T> {
        core_slice::SliceExt::last(self)
    }

    #[inline]
    unsafe fn get_unchecked<'a>(&'a self, index: uint) -> &'a T {
        core_slice::SliceExt::get_unchecked(self, index)
    }

    #[inline]
    fn as_ptr(&self) -> *const T {
        core_slice::SliceExt::as_ptr(self)
    }

    #[inline]
    fn binary_search_by<F>(&self, f: F) -> Result<uint, uint>
                        where F: FnMut(&T) -> Ordering {
        core_slice::SliceExt::binary_search_by(self, f)
    }

    #[inline]
    fn len(&self) -> uint {
        core_slice::SliceExt::len(self)
    }

    #[inline]
    fn is_empty(&self) -> bool {
        core_slice::SliceExt::is_empty(self)
    }

    #[inline]
    fn get_mut<'a>(&'a mut self, index: uint) -> Option<&'a mut T> {
        core_slice::SliceExt::get_mut(self, index)
    }

    #[inline]
    fn as_mut_slice<'a>(&'a mut self) -> &'a mut [T] {
        core_slice::SliceExt::as_mut_slice(self)
    }

    #[inline]
    fn slice_mut<'a>(&'a mut self, start: uint, end: uint) -> &'a mut [T] {
        core_slice::SliceExt::slice_mut(self, start, end)
    }

    #[inline]
    fn slice_from_mut<'a>(&'a mut self, start: uint) -> &'a mut [T] {
        core_slice::SliceExt::slice_from_mut(self, start)
    }

    #[inline]
    fn slice_to_mut<'a>(&'a mut self, end: uint) -> &'a mut [T] {
        core_slice::SliceExt::slice_to_mut(self, end)
    }

    #[inline]
    fn iter_mut<'a>(&'a mut self) -> IterMut<'a, T> {
        core_slice::SliceExt::iter_mut(self)
    }

    #[inline]
    fn first_mut<'a>(&'a mut self) -> Option<&'a mut T> {
        core_slice::SliceExt::first_mut(self)
    }

    #[inline]
    fn tail_mut<'a>(&'a mut self) -> &'a mut [T] {
        core_slice::SliceExt::tail_mut(self)
    }

    #[inline]
    fn init_mut<'a>(&'a mut self) -> &'a mut [T] {
        core_slice::SliceExt::init_mut(self)
    }

    #[inline]
    fn last_mut<'a>(&'a mut self) -> Option<&'a mut T> {
        core_slice::SliceExt::last_mut(self)
    }

    #[inline]
    fn split_mut<F>(&mut self, pred: F) -> SplitMut<T, F>
                    where F: FnMut(&T) -> bool {
        core_slice::SliceExt::split_mut(self, pred)
    }

    #[inline]
    fn splitn_mut<F>(&mut self, n: uint, pred: F) -> SplitNMut<T, F>
                     where F: FnMut(&T) -> bool {
        core_slice::SliceExt::splitn_mut(self, n, pred)
    }

    #[inline]
    fn rsplitn_mut<F>(&mut self,  n: uint, pred: F) -> RSplitNMut<T, F>
                      where F: FnMut(&T) -> bool {
        core_slice::SliceExt::rsplitn_mut(self, n, pred)
    }

    #[inline]
    fn chunks_mut<'a>(&'a mut self, chunk_size: uint) -> ChunksMut<'a, T> {
        core_slice::SliceExt::chunks_mut(self, chunk_size)
    }

    #[inline]
    fn swap(&mut self, a: uint, b: uint) {
        core_slice::SliceExt::swap(self, a, b)
    }

    #[inline]
    fn split_at_mut<'a>(&'a mut self, mid: uint) -> (&'a mut [T], &'a mut [T]) {
        core_slice::SliceExt::split_at_mut(self, mid)
    }

    #[inline]
    fn reverse(&mut self) {
        core_slice::SliceExt::reverse(self)
    }

    #[inline]
    unsafe fn get_unchecked_mut<'a>(&'a mut self, index: uint) -> &'a mut T {
        core_slice::SliceExt::get_unchecked_mut(self, index)
    }

    #[inline]
    fn as_mut_ptr(&mut self) -> *mut T {
        core_slice::SliceExt::as_mut_ptr(self)
    }
}

////////////////////////////////////////////////////////////////////////////////
// Extension traits for slices over specifc kinds of data
////////////////////////////////////////////////////////////////////////////////

/// Extension methods for boxed slices.
#[experimental = "likely to merge into SliceExt if it survives"]
pub trait BoxedSliceExt<T> {
    /// Convert `self` into a vector without clones or allocation.
    #[experimental]
    fn into_vec(self) -> Vec<T>;
}

#[experimental = "trait is experimental"]
impl<T> BoxedSliceExt<T> for Box<[T]> {
    fn into_vec(mut self) -> Vec<T> {
        unsafe {
            let xs = Vec::from_raw_parts(self.as_mut_ptr(), self.len(), self.len());
            mem::forget(self);
            xs
        }
    }
}

/// Allocating extension methods for slices containing `Clone` elements.
#[unstable = "likely to be merged into SliceExt"]
pub trait CloneSliceExt<T> for Sized? {
    /// Copies `self` into a new `Vec`.
    #[stable]
    fn to_vec(&self) -> Vec<T>;

    /// Deprecated: use `iter().cloned().partition(f)` instead.
    #[deprecated = "use iter().cloned().partition(f) instead"]
    fn partitioned<F>(&self, f: F) -> (Vec<T>, Vec<T>) where F: FnMut(&T) -> bool;

    /// Creates an iterator that yields every possible permutation of the
    /// vector in succession.
    ///
    /// # Examples
    ///
    /// ```rust
    /// let v = [1i, 2, 3];
    /// let mut perms = v.permutations();
    ///
    /// for p in perms {
    ///   println!("{}", p);
    /// }
    /// ```
    ///
    /// Iterating through permutations one by one.
    ///
    /// ```rust
    /// let v = [1i, 2, 3];
    /// let mut perms = v.permutations();
    ///
    /// assert_eq!(Some(vec![1i, 2, 3]), perms.next());
    /// assert_eq!(Some(vec![1i, 3, 2]), perms.next());
    /// assert_eq!(Some(vec![3i, 1, 2]), perms.next());
    /// ```
    #[unstable]
    fn permutations(&self) -> Permutations<T>;

    /// Copies as many elements from `src` as it can into `self` (the
    /// shorter of `self.len()` and `src.len()`). Returns the number
    /// of elements copied.
    ///
    /// # Example
    ///
    /// ```rust
    /// let mut dst = [0i, 0, 0];
    /// let src = [1i, 2];
    ///
    /// assert!(dst.clone_from_slice(&src) == 2);
    /// assert!(dst == [1, 2, 0]);
    ///
    /// let src2 = [3i, 4, 5, 6];
    /// assert!(dst.clone_from_slice(&src2) == 3);
    /// assert!(dst == [3i, 4, 5]);
    /// ```
    #[experimental]
    fn clone_from_slice(&mut self, &[T]) -> uint;
}

#[unstable = "trait is unstable"]
impl<T: Clone> CloneSliceExt<T> for [T] {
    /// Returns a copy of `v`.
    #[inline]
    fn to_vec(&self) -> Vec<T> {
        let mut vector = Vec::with_capacity(self.len());
        vector.push_all(self);
        vector
    }


    #[inline]
    fn partitioned<F>(&self, f: F) -> (Vec<T>, Vec<T>) where F: FnMut(&T) -> bool {
        self.iter().cloned().partition(f)
    }

    /// Returns an iterator over all permutations of a vector.
    fn permutations(&self) -> Permutations<T> {
        Permutations{
            swaps: ElementSwaps::new(self.len()),
            v: self.to_vec(),
        }
    }

    fn clone_from_slice(&mut self, src: &[T]) -> uint {
        core_slice::CloneSliceExt::clone_from_slice(self, src)
    }
}

/// Allocating extension methods for slices on Ord values.
#[unstable = "likely to merge with SliceExt"]
pub trait OrdSliceExt<T> for Sized? {
    /// Sorts the slice, in place.
    ///
    /// This is equivalent to `self.sort_by(|a, b| a.cmp(b))`.
    ///
    /// # Examples
    ///
    /// ```rust
    /// let mut v = [-5i, 4, 1, -3, 2];
    ///
    /// v.sort();
    /// assert!(v == [-5i, -3, 1, 2, 4]);
    /// ```
    #[stable]
    fn sort(&mut self);

    /// Binary search a sorted slice for a given element.
    ///
    /// If the value is found then `Ok` is returned, containing the
    /// index of the matching element; if the value is not found then
    /// `Err` is returned, containing the index where a matching
    /// element could be inserted while maintaining sorted order.
    ///
    /// # Example
    ///
    /// Looks up a series of four elements. The first is found, with a
    /// uniquely determined position; the second and third are not
    /// found; the fourth could match any position in `[1,4]`.
    ///
    /// ```rust
    /// let s = [0i, 1, 1, 1, 1, 2, 3, 5, 8, 13, 21, 34, 55];
    /// let s = s.as_slice();
    ///
    /// assert_eq!(s.binary_search(&13),  Ok(9));
    /// assert_eq!(s.binary_search(&4),   Err(7));
    /// assert_eq!(s.binary_search(&100), Err(13));
    /// let r = s.binary_search(&1);
    /// assert!(match r { Ok(1...4) => true, _ => false, });
    /// ```
    #[stable]
    fn binary_search(&self, x: &T) -> Result<uint, uint>;

    /// Deprecated: use `binary_search` instead.
    #[deprecated = "use binary_search instead"]
    fn binary_search_elem(&self, x: &T) -> Result<uint, uint> {
        self.binary_search(x)
    }

    /// Mutates the slice to the next lexicographic permutation.
    ///
    /// Returns `true` if successful and `false` if the slice is at the
    /// last-ordered permutation.
    ///
    /// # Example
    ///
    /// ```rust
    /// let v: &mut [_] = &mut [0i, 1, 2];
    /// v.next_permutation();
    /// let b: &mut [_] = &mut [0i, 2, 1];
    /// assert!(v == b);
    /// v.next_permutation();
    /// let b: &mut [_] = &mut [1i, 0, 2];
    /// assert!(v == b);
    /// ```
    #[unstable = "uncertain if this merits inclusion in std"]
    fn next_permutation(&mut self) -> bool;

    /// Mutates the slice to the previous lexicographic permutation.
    ///
    /// Returns `true` if successful and `false` if the slice is at the
    /// first-ordered permutation.
    ///
    /// # Example
    ///
    /// ```rust
    /// let v: &mut [_] = &mut [1i, 0, 2];
    /// v.prev_permutation();
    /// let b: &mut [_] = &mut [0i, 2, 1];
    /// assert!(v == b);
    /// v.prev_permutation();
    /// let b: &mut [_] = &mut [0i, 1, 2];
    /// assert!(v == b);
    /// ```
    #[unstable = "uncertain if this merits inclusion in std"]
    fn prev_permutation(&mut self) -> bool;
}

#[unstable = "trait is unstable"]
impl<T: Ord> OrdSliceExt<T> for [T] {
    #[inline]
    fn sort(&mut self) {
        self.sort_by(|a, b| a.cmp(b))
    }

    fn binary_search(&self, x: &T) -> Result<uint, uint> {
        core_slice::OrdSliceExt::binary_search(self, x)
    }

    fn next_permutation(&mut self) -> bool {
        core_slice::OrdSliceExt::next_permutation(self)
    }

    fn prev_permutation(&mut self) -> bool {
        core_slice::OrdSliceExt::prev_permutation(self)
    }
}

#[unstable = "U should be an associated type"]
/// An extension trait for concatenating slices
pub trait SliceConcatExt<Sized? T, U> for Sized? {
    /// Flattens a slice of `T` into a single value `U`.
    #[stable]
    fn concat(&self) -> U;

    #[deprecated = "renamed to concat"]
    fn concat_vec(&self) -> U {
        self.concat()
    }

    /// Flattens a slice of `T` into a single value `U`, placing a
    /// given seperator between each.
    #[stable]
    fn connect(&self, sep: &T) -> U;

    #[deprecated = "renamed to connect"]
    fn connect_vec(&self, sep: &T) -> U {
        self.connect(sep)
    }
}

impl<T: Clone, V: AsSlice<T>> SliceConcatExt<T, Vec<T>> for [V] {
    fn concat(&self) -> Vec<T> {
        let size = self.iter().fold(0u, |acc, v| acc + v.as_slice().len());
        let mut result = Vec::with_capacity(size);
        for v in self.iter() {
            result.push_all(v.as_slice())
        }
        result
    }

    fn connect(&self, sep: &T) -> Vec<T> {
        let size = self.iter().fold(0u, |acc, v| acc + v.as_slice().len());
        let mut result = Vec::with_capacity(size + self.len());
        let mut first = true;
        for v in self.iter() {
            if first { first = false } else { result.push(sep.clone()) }
            result.push_all(v.as_slice())
        }
        result
    }
}

/// An iterator that yields the element swaps needed to produce
/// a sequence of all possible permutations for an indexed sequence of
/// elements. Each permutation is only a single swap apart.
///
/// The Steinhaus-Johnson-Trotter algorithm is used.
///
/// Generates even and odd permutations alternately.
///
/// The last generated swap is always (0, 1), and it returns the
/// sequence to its initial order.
#[experimental]
pub struct ElementSwaps {
    sdir: Vec<SizeDirection>,
    /// If `true`, emit the last swap that returns the sequence to initial
    /// state.
    emit_reset: bool,
    swaps_made : uint,
}

impl ElementSwaps {
    /// Creates an `ElementSwaps` iterator for a sequence of `length` elements.
    #[experimental]
    pub fn new(length: uint) -> ElementSwaps {
        // Initialize `sdir` with a direction that position should move in
        // (all negative at the beginning) and the `size` of the
        // element (equal to the original index).
        ElementSwaps{
            emit_reset: true,
            sdir: range(0, length).map(|i| SizeDirection{ size: i, dir: Neg }).collect(),
            swaps_made: 0
        }
    }
}

////////////////////////////////////////////////////////////////////////////////
// Standard trait implementations for slices
////////////////////////////////////////////////////////////////////////////////

#[unstable = "trait is unstable"]
impl<T> BorrowFrom<Vec<T>> for [T] {
    fn borrow_from(owned: &Vec<T>) -> &[T] { owned[] }
}

#[unstable = "trait is unstable"]
impl<T> BorrowFromMut<Vec<T>> for [T] {
    fn borrow_from_mut(owned: &mut Vec<T>) -> &mut [T] { owned.as_mut_slice_() }
}

#[unstable = "trait is unstable"]
impl<T: Clone> ToOwned<Vec<T>> for [T] {
    fn to_owned(&self) -> Vec<T> { self.to_vec() }
}

////////////////////////////////////////////////////////////////////////////////
// Iterators
////////////////////////////////////////////////////////////////////////////////

#[deriving(Copy)]
enum Direction { Pos, Neg }

/// An `Index` and `Direction` together.
#[deriving(Copy)]
struct SizeDirection {
    size: uint,
    dir: Direction,
}

impl Iterator<(uint, uint)> for ElementSwaps {
    #[inline]
    fn next(&mut self) -> Option<(uint, uint)> {
        fn new_pos(i: uint, s: Direction) -> uint {
            i + match s { Pos => 1, Neg => -1 }
        }

        // Find the index of the largest mobile element:
        // The direction should point into the vector, and the
        // swap should be with a smaller `size` element.
        let max = self.sdir.iter().map(|&x| x).enumerate()
                           .filter(|&(i, sd)|
                                new_pos(i, sd.dir) < self.sdir.len() &&
                                self.sdir[new_pos(i, sd.dir)].size < sd.size)
                           .max_by(|&(_, sd)| sd.size);
        match max {
            Some((i, sd)) => {
                let j = new_pos(i, sd.dir);
                self.sdir.swap(i, j);

                // Swap the direction of each larger SizeDirection
                for x in self.sdir.iter_mut() {
                    if x.size > sd.size {
                        x.dir = match x.dir { Pos => Neg, Neg => Pos };
                    }
                }
                self.swaps_made += 1;
                Some((i, j))
            },
            None => if self.emit_reset {
                self.emit_reset = false;
                if self.sdir.len() > 1 {
                    // The last swap
                    self.swaps_made += 1;
                    Some((0, 1))
                } else {
                    // Vector is of the form [] or [x], and the only permutation is itself
                    self.swaps_made += 1;
                    Some((0,0))
                }
            } else { None }
        }
    }

    #[inline]
    fn size_hint(&self) -> (uint, Option<uint>) {
        // For a vector of size n, there are exactly n! permutations.
        let n = range(2, self.sdir.len() + 1).product();
        (n - self.swaps_made, Some(n - self.swaps_made))
    }
}

/// An iterator that uses `ElementSwaps` to iterate through
/// all possible permutations of a vector.
///
/// The first iteration yields a clone of the vector as it is,
/// then each successive element is the vector with one
/// swap applied.
///
/// Generates even and odd permutations alternately.
#[unstable]
pub struct Permutations<T> {
    swaps: ElementSwaps,
    v: Vec<T>,
}

#[unstable = "trait is unstable"]
impl<T: Clone> Iterator<Vec<T>> for Permutations<T> {
    #[inline]
    fn next(&mut self) -> Option<Vec<T>> {
        match self.swaps.next() {
            None => None,
            Some((0,0)) => Some(self.v.clone()),
            Some((a, b)) => {
                let elt = self.v.clone();
                self.v.swap(a, b);
                Some(elt)
            }
        }
    }

    #[inline]
    fn size_hint(&self) -> (uint, Option<uint>) {
        self.swaps.size_hint()
    }
}

////////////////////////////////////////////////////////////////////////////////
// Sorting
////////////////////////////////////////////////////////////////////////////////

fn insertion_sort<T, F>(v: &mut [T], mut compare: F) where F: FnMut(&T, &T) -> Ordering {
    let len = v.len() as int;
    let buf_v = v.as_mut_ptr();

    // 1 <= i < len;
    for i in range(1, len) {
        // j satisfies: 0 <= j <= i;
        let mut j = i;
        unsafe {
            // `i` is in bounds.
            let read_ptr = buf_v.offset(i) as *const T;

            // find where to insert, we need to do strict <,
            // rather than <=, to maintain stability.

            // 0 <= j - 1 < len, so .offset(j - 1) is in bounds.
            while j > 0 &&
                    compare(&*read_ptr, &*buf_v.offset(j - 1)) == Less {
                j -= 1;
            }

            // shift everything to the right, to make space to
            // insert this value.

            // j + 1 could be `len` (for the last `i`), but in
            // that case, `i == j` so we don't copy. The
            // `.offset(j)` is always in bounds.

            if i != j {
                let tmp = ptr::read(read_ptr);
                ptr::copy_memory(buf_v.offset(j + 1),
                                 &*buf_v.offset(j),
                                 (i - j) as uint);
                ptr::copy_nonoverlapping_memory(buf_v.offset(j),
                                                &tmp as *const T,
                                                1);
                mem::forget(tmp);
            }
        }
    }
}

fn merge_sort<T, F>(v: &mut [T], mut compare: F) where F: FnMut(&T, &T) -> Ordering {
    // warning: this wildly uses unsafe.
    static BASE_INSERTION: uint = 32;
    static LARGE_INSERTION: uint = 16;

    // FIXME #12092: smaller insertion runs seems to make sorting
    // vectors of large elements a little faster on some platforms,
    // but hasn't been tested/tuned extensively
    let insertion = if size_of::<T>() <= 16 {
        BASE_INSERTION
    } else {
        LARGE_INSERTION
    };

    let len = v.len();

    // short vectors get sorted in-place via insertion sort to avoid allocations
    if len <= insertion {
        insertion_sort(v, compare);
        return;
    }

    // allocate some memory to use as scratch memory, we keep the
    // length 0 so we can keep shallow copies of the contents of `v`
    // without risking the dtors running on an object twice if
    // `compare` panics.
    let mut working_space = Vec::with_capacity(2 * len);
    // these both are buffers of length `len`.
    let mut buf_dat = working_space.as_mut_ptr();
    let mut buf_tmp = unsafe {buf_dat.offset(len as int)};

    // length `len`.
    let buf_v = v.as_ptr();

    // step 1. sort short runs with insertion sort. This takes the
    // values from `v` and sorts them into `buf_dat`, leaving that
    // with sorted runs of length INSERTION.

    // We could hardcode the sorting comparisons here, and we could
    // manipulate/step the pointers themselves, rather than repeatedly
    // .offset-ing.
    for start in range_step(0, len, insertion) {
        // start <= i < len;
        for i in range(start, cmp::min(start + insertion, len)) {
            // j satisfies: start <= j <= i;
            let mut j = i as int;
            unsafe {
                // `i` is in bounds.
                let read_ptr = buf_v.offset(i as int);

                // find where to insert, we need to do strict <,
                // rather than <=, to maintain stability.

                // start <= j - 1 < len, so .offset(j - 1) is in
                // bounds.
                while j > start as int &&
                        compare(&*read_ptr, &*buf_dat.offset(j - 1)) == Less {
                    j -= 1;
                }

                // shift everything to the right, to make space to
                // insert this value.

                // j + 1 could be `len` (for the last `i`), but in
                // that case, `i == j` so we don't copy. The
                // `.offset(j)` is always in bounds.
                ptr::copy_memory(buf_dat.offset(j + 1),
                                 &*buf_dat.offset(j),
                                 i - j as uint);
                ptr::copy_nonoverlapping_memory(buf_dat.offset(j), read_ptr, 1);
            }
        }
    }

    // step 2. merge the sorted runs.
    let mut width = insertion;
    while width < len {
        // merge the sorted runs of length `width` in `buf_dat` two at
        // a time, placing the result in `buf_tmp`.

        // 0 <= start <= len.
        for start in range_step(0, len, 2 * width) {
            // manipulate pointers directly for speed (rather than
            // using a `for` loop with `range` and `.offset` inside
            // that loop).
            unsafe {
                // the end of the first run & start of the
                // second. Offset of `len` is defined, since this is
                // precisely one byte past the end of the object.
                let right_start = buf_dat.offset(cmp::min(start + width, len) as int);
                // end of the second. Similar reasoning to the above re safety.
                let right_end_idx = cmp::min(start + 2 * width, len);
                let right_end = buf_dat.offset(right_end_idx as int);

                // the pointers to the elements under consideration
                // from the two runs.

                // both of these are in bounds.
                let mut left = buf_dat.offset(start as int);
                let mut right = right_start;

                // where we're putting the results, it is a run of
                // length `2*width`, so we step it once for each step
                // of either `left` or `right`.  `buf_tmp` has length
                // `len`, so these are in bounds.
                let mut out = buf_tmp.offset(start as int);
                let out_end = buf_tmp.offset(right_end_idx as int);

                while out < out_end {
                    // Either the left or the right run are exhausted,
                    // so just copy the remainder from the other run
                    // and move on; this gives a huge speed-up (order
                    // of 25%) for mostly sorted vectors (the best
                    // case).
                    if left == right_start {
                        // the number remaining in this run.
                        let elems = (right_end as uint - right as uint) / mem::size_of::<T>();
                        ptr::copy_nonoverlapping_memory(out, &*right, elems);
                        break;
                    } else if right == right_end {
                        let elems = (right_start as uint - left as uint) / mem::size_of::<T>();
                        ptr::copy_nonoverlapping_memory(out, &*left, elems);
                        break;
                    }

                    // check which side is smaller, and that's the
                    // next element for the new run.

                    // `left < right_start` and `right < right_end`,
                    // so these are valid.
                    let to_copy = if compare(&*left, &*right) == Greater {
                        step(&mut right)
                    } else {
                        step(&mut left)
                    };
                    ptr::copy_nonoverlapping_memory(out, &*to_copy, 1);
                    step(&mut out);
                }
            }
        }

        mem::swap(&mut buf_dat, &mut buf_tmp);

        width *= 2;
    }

    // write the result to `v` in one go, so that there are never two copies
    // of the same object in `v`.
    unsafe {
        ptr::copy_nonoverlapping_memory(v.as_mut_ptr(), &*buf_dat, len);
    }

    // increment the pointer, returning the old pointer.
    #[inline(always)]
    unsafe fn step<T>(ptr: &mut *mut T) -> *mut T {
        let old = *ptr;
        *ptr = ptr.offset(1);
        old
    }
}

/// Deprecated, unsafe operations
#[deprecated]
pub mod raw {
    pub use core::slice::raw::{buf_as_slice, mut_buf_as_slice};
    pub use core::slice::raw::{shift_ptr, pop_ptr};
}

#[cfg(test)]
mod tests {
    use std::boxed::Box;
    use prelude::{Some, None, range, Vec, ToString, Clone, Greater, Less, Equal};
    use prelude::{SliceExt, Iterator, IteratorExt, DoubleEndedIteratorExt};
    use prelude::{OrdSliceExt, CloneSliceExt, PartialEqSliceExt, AsSlice};
    use prelude::{RandomAccessIterator, Ord, SliceConcatExt};
    use core::cell::Cell;
    use core::default::Default;
    use core::mem;
    use std::rand::{Rng, thread_rng};
    use std::rc::Rc;
    use super::ElementSwaps;

    fn square(n: uint) -> uint { n * n }

    fn is_odd(n: &uint) -> bool { *n % 2u == 1u }

    #[test]
    fn test_from_fn() {
        // Test on-stack from_fn.
        let mut v = Vec::from_fn(3u, square);
        {
            let v = v.as_slice();
            assert_eq!(v.len(), 3u);
            assert_eq!(v[0], 0u);
            assert_eq!(v[1], 1u);
            assert_eq!(v[2], 4u);
        }

        // Test on-heap from_fn.
        v = Vec::from_fn(5u, square);
        {
            let v = v.as_slice();
            assert_eq!(v.len(), 5u);
            assert_eq!(v[0], 0u);
            assert_eq!(v[1], 1u);
            assert_eq!(v[2], 4u);
            assert_eq!(v[3], 9u);
            assert_eq!(v[4], 16u);
        }
    }

    #[test]
    fn test_from_elem() {
        // Test on-stack from_elem.
        let mut v = Vec::from_elem(2u, 10u);
        {
            let v = v.as_slice();
            assert_eq!(v.len(), 2u);
            assert_eq!(v[0], 10u);
            assert_eq!(v[1], 10u);
        }

        // Test on-heap from_elem.
        v = Vec::from_elem(6u, 20u);
        {
            let v = v.as_slice();
            assert_eq!(v[0], 20u);
            assert_eq!(v[1], 20u);
            assert_eq!(v[2], 20u);
            assert_eq!(v[3], 20u);
            assert_eq!(v[4], 20u);
            assert_eq!(v[5], 20u);
        }
    }

    #[test]
    fn test_is_empty() {
        let xs: [int, ..0] = [];
        assert!(xs.is_empty());
        assert!(![0i].is_empty());
    }

    #[test]
    fn test_len_divzero() {
        type Z = [i8, ..0];
        let v0 : &[Z] = &[];
        let v1 : &[Z] = &[[]];
        let v2 : &[Z] = &[[], []];
        assert_eq!(mem::size_of::<Z>(), 0);
        assert_eq!(v0.len(), 0);
        assert_eq!(v1.len(), 1);
        assert_eq!(v2.len(), 2);
    }

    #[test]
    fn test_get() {
        let mut a = vec![11i];
        assert_eq!(a.as_slice().get(1), None);
        a = vec![11i, 12];
        assert_eq!(a.as_slice().get(1).unwrap(), &12);
        a = vec![11i, 12, 13];
        assert_eq!(a.as_slice().get(1).unwrap(), &12);
    }

    #[test]
    fn test_head() {
        let mut a = vec![];
        assert_eq!(a.as_slice().head(), None);
        a = vec![11i];
        assert_eq!(a.as_slice().head().unwrap(), &11);
        a = vec![11i, 12];
        assert_eq!(a.as_slice().head().unwrap(), &11);
    }

    #[test]
    fn test_head_mut() {
        let mut a = vec![];
        assert_eq!(a.head_mut(), None);
        a = vec![11i];
        assert_eq!(*a.head_mut().unwrap(), 11);
        a = vec![11i, 12];
        assert_eq!(*a.head_mut().unwrap(), 11);
    }

    #[test]
    fn test_tail() {
        let mut a = vec![11i];
        let b: &[int] = &[];
        assert_eq!(a.tail(), b);
        a = vec![11i, 12];
        let b: &[int] = &[12];
        assert_eq!(a.tail(), b);
    }

    #[test]
    fn test_tail_mut() {
        let mut a = vec![11i];
        let b: &mut [int] = &mut [];
        assert!(a.tail_mut() == b);
        a = vec![11i, 12];
        let b: &mut [int] = &mut [12];
        assert!(a.tail_mut() == b);
    }

    #[test]
    #[should_fail]
    fn test_tail_empty() {
        let a: Vec<int> = vec![];
        a.tail();
    }

    #[test]
    #[should_fail]
    fn test_tail_mut_empty() {
        let mut a: Vec<int> = vec![];
        a.tail_mut();
    }

    #[test]
    fn test_init() {
        let mut a = vec![11i];
        let b: &[int] = &[];
        assert_eq!(a.init(), b);
        a = vec![11i, 12];
        let b: &[int] = &[11];
        assert_eq!(a.init(), b);
    }

    #[test]
    fn test_init_mut() {
        let mut a = vec![11i];
        let b: &mut [int] = &mut [];
        assert!(a.init_mut() == b);
        a = vec![11i, 12];
        let b: &mut [int] = &mut [11];
        assert!(a.init_mut() == b);
    }

    #[test]
    #[should_fail]
    fn test_init_empty() {
        let a: Vec<int> = vec![];
        a.init();
    }

    #[test]
    #[should_fail]
    fn test_init_mut_empty() {
        let mut a: Vec<int> = vec![];
        a.init_mut();
    }

    #[test]
    fn test_last() {
        let mut a = vec![];
        assert_eq!(a.as_slice().last(), None);
        a = vec![11i];
        assert_eq!(a.as_slice().last().unwrap(), &11);
        a = vec![11i, 12];
        assert_eq!(a.as_slice().last().unwrap(), &12);
    }

    #[test]
    fn test_last_mut() {
        let mut a = vec![];
        assert_eq!(a.last_mut(), None);
        a = vec![11i];
        assert_eq!(*a.last_mut().unwrap(), 11);
        a = vec![11i, 12];
        assert_eq!(*a.last_mut().unwrap(), 12);
    }

    #[test]
    fn test_slice() {
        // Test fixed length vector.
        let vec_fixed = [1i, 2, 3, 4];
        let v_a = vec_fixed[1u..vec_fixed.len()].to_vec();
        assert_eq!(v_a.len(), 3u);
        let v_a = v_a.as_slice();
        assert_eq!(v_a[0], 2);
        assert_eq!(v_a[1], 3);
        assert_eq!(v_a[2], 4);

        // Test on stack.
        let vec_stack: &[_] = &[1i, 2, 3];
        let v_b = vec_stack[1u..3u].to_vec();
        assert_eq!(v_b.len(), 2u);
        let v_b = v_b.as_slice();
        assert_eq!(v_b[0], 2);
        assert_eq!(v_b[1], 3);

        // Test `Box<[T]>`
        let vec_unique = vec![1i, 2, 3, 4, 5, 6];
        let v_d = vec_unique[1u..6u].to_vec();
        assert_eq!(v_d.len(), 5u);
        let v_d = v_d.as_slice();
        assert_eq!(v_d[0], 2);
        assert_eq!(v_d[1], 3);
        assert_eq!(v_d[2], 4);
        assert_eq!(v_d[3], 5);
        assert_eq!(v_d[4], 6);
    }

    #[test]
    fn test_slice_from() {
        let vec: &[int] = &[1, 2, 3, 4];
        assert_eq!(vec[0..], vec);
        let b: &[int] = &[3, 4];
        assert_eq!(vec[2..], b);
        let b: &[int] = &[];
        assert_eq!(vec[4..], b);
    }

    #[test]
    fn test_slice_to() {
        let vec: &[int] = &[1, 2, 3, 4];
        assert_eq!(vec[..4], vec);
        let b: &[int] = &[1, 2];
        assert_eq!(vec[..2], b);
        let b: &[int] = &[];
        assert_eq!(vec[..0], b);
    }


    #[test]
    fn test_pop() {
        let mut v = vec![5i];
        let e = v.pop();
        assert_eq!(v.len(), 0);
        assert_eq!(e, Some(5));
        let f = v.pop();
        assert_eq!(f, None);
        let g = v.pop();
        assert_eq!(g, None);
    }

    #[test]
    fn test_swap_remove() {
        let mut v = vec![1i, 2, 3, 4, 5];
        let mut e = v.swap_remove(0);
        assert_eq!(e, 1);
        assert_eq!(v, vec![5i, 2, 3, 4]);
        e = v.swap_remove(3);
        assert_eq!(e, 4);
        assert_eq!(v, vec![5i, 2, 3]);
    }

    #[test]
    #[should_fail]
    fn test_swap_remove_fail() {
        let mut v = vec![1i];
        let _ = v.swap_remove(0);
        let _ = v.swap_remove(0);
    }

    #[test]
    fn test_swap_remove_noncopyable() {
        // Tests that we don't accidentally run destructors twice.
        let mut v = Vec::new();
        v.push(box 0u8);
        v.push(box 0u8);
        v.push(box 0u8);
        let mut _e = v.swap_remove(0);
        assert_eq!(v.len(), 2);
        _e = v.swap_remove(1);
        assert_eq!(v.len(), 1);
        _e = v.swap_remove(0);
        assert_eq!(v.len(), 0);
    }

    #[test]
    fn test_push() {
        // Test on-stack push().
        let mut v = vec![];
        v.push(1i);
        assert_eq!(v.len(), 1u);
        assert_eq!(v.as_slice()[0], 1);

        // Test on-heap push().
        v.push(2i);
        assert_eq!(v.len(), 2u);
        assert_eq!(v.as_slice()[0], 1);
        assert_eq!(v.as_slice()[1], 2);
    }

    #[test]
    fn test_grow() {
        // Test on-stack grow().
        let mut v = vec![];
        v.grow(2u, 1i);
        {
            let v = v.as_slice();
            assert_eq!(v.len(), 2u);
            assert_eq!(v[0], 1);
            assert_eq!(v[1], 1);
        }

        // Test on-heap grow().
        v.grow(3u, 2i);
        {
            let v = v.as_slice();
            assert_eq!(v.len(), 5u);
            assert_eq!(v[0], 1);
            assert_eq!(v[1], 1);
            assert_eq!(v[2], 2);
            assert_eq!(v[3], 2);
            assert_eq!(v[4], 2);
        }
    }

    #[test]
    fn test_grow_fn() {
        let mut v = vec![];
        v.grow_fn(3u, square);
        let v = v.as_slice();
        assert_eq!(v.len(), 3u);
        assert_eq!(v[0], 0u);
        assert_eq!(v[1], 1u);
        assert_eq!(v[2], 4u);
    }

    #[test]
    fn test_truncate() {
        let mut v = vec![box 6i,box 5,box 4];
        v.truncate(1);
        let v = v.as_slice();
        assert_eq!(v.len(), 1);
        assert_eq!(*(v[0]), 6);
        // If the unsafe block didn't drop things properly, we blow up here.
    }

    #[test]
    fn test_clear() {
        let mut v = vec![box 6i,box 5,box 4];
        v.clear();
        assert_eq!(v.len(), 0);
        // If the unsafe block didn't drop things properly, we blow up here.
    }

    #[test]
    fn test_dedup() {
        fn case(a: Vec<uint>, b: Vec<uint>) {
            let mut v = a;
            v.dedup();
            assert_eq!(v, b);
        }
        case(vec![], vec![]);
        case(vec![1u], vec![1]);
        case(vec![1u,1], vec![1]);
        case(vec![1u,2,3], vec![1,2,3]);
        case(vec![1u,1,2,3], vec![1,2,3]);
        case(vec![1u,2,2,3], vec![1,2,3]);
        case(vec![1u,2,3,3], vec![1,2,3]);
        case(vec![1u,1,2,2,2,3,3], vec![1,2,3]);
    }

    #[test]
    fn test_dedup_unique() {
        let mut v0 = vec![box 1i, box 1, box 2, box 3];
        v0.dedup();
        let mut v1 = vec![box 1i, box 2, box 2, box 3];
        v1.dedup();
        let mut v2 = vec![box 1i, box 2, box 3, box 3];
        v2.dedup();
        /*
         * If the boxed pointers were leaked or otherwise misused, valgrind
         * and/or rt should raise errors.
         */
    }

    #[test]
    fn test_dedup_shared() {
        let mut v0 = vec![box 1i, box 1, box 2, box 3];
        v0.dedup();
        let mut v1 = vec![box 1i, box 2, box 2, box 3];
        v1.dedup();
        let mut v2 = vec![box 1i, box 2, box 3, box 3];
        v2.dedup();
        /*
         * If the pointers were leaked or otherwise misused, valgrind and/or
         * rt should raise errors.
         */
    }

    #[test]
    fn test_retain() {
        let mut v = vec![1u, 2, 3, 4, 5];
        v.retain(is_odd);
        assert_eq!(v, vec![1u, 3, 5]);
    }

    #[test]
    fn test_element_swaps() {
        let mut v = [1i, 2, 3];
        for (i, (a, b)) in ElementSwaps::new(v.len()).enumerate() {
            v.swap(a, b);
            match i {
                0 => assert!(v == [1, 3, 2]),
                1 => assert!(v == [3, 1, 2]),
                2 => assert!(v == [3, 2, 1]),
                3 => assert!(v == [2, 3, 1]),
                4 => assert!(v == [2, 1, 3]),
                5 => assert!(v == [1, 2, 3]),
                _ => panic!(),
            }
        }
    }

    #[test]
    fn test_permutations() {
        {
            let v: [int, ..0] = [];
            let mut it = v.permutations();
            let (min_size, max_opt) = it.size_hint();
            assert_eq!(min_size, 1);
            assert_eq!(max_opt.unwrap(), 1);
            assert_eq!(it.next(), Some(v.as_slice().to_vec()));
            assert_eq!(it.next(), None);
        }
        {
            let v = ["Hello".to_string()];
            let mut it = v.permutations();
            let (min_size, max_opt) = it.size_hint();
            assert_eq!(min_size, 1);
            assert_eq!(max_opt.unwrap(), 1);
            assert_eq!(it.next(), Some(v.as_slice().to_vec()));
            assert_eq!(it.next(), None);
        }
        {
            let v = [1i, 2, 3];
            let mut it = v.permutations();
            let (min_size, max_opt) = it.size_hint();
            assert_eq!(min_size, 3*2);
            assert_eq!(max_opt.unwrap(), 3*2);
            assert_eq!(it.next(), Some(vec![1,2,3]));
            assert_eq!(it.next(), Some(vec![1,3,2]));
            assert_eq!(it.next(), Some(vec![3,1,2]));
            let (min_size, max_opt) = it.size_hint();
            assert_eq!(min_size, 3);
            assert_eq!(max_opt.unwrap(), 3);
            assert_eq!(it.next(), Some(vec![3,2,1]));
            assert_eq!(it.next(), Some(vec![2,3,1]));
            assert_eq!(it.next(), Some(vec![2,1,3]));
            assert_eq!(it.next(), None);
        }
        {
            // check that we have N! permutations
            let v = ['A', 'B', 'C', 'D', 'E', 'F'];
            let mut amt = 0;
            let mut it = v.permutations();
            let (min_size, max_opt) = it.size_hint();
            for _perm in it {
                amt += 1;
            }
            assert_eq!(amt, it.swaps.swaps_made);
            assert_eq!(amt, min_size);
            assert_eq!(amt, 2 * 3 * 4 * 5 * 6);
            assert_eq!(amt, max_opt.unwrap());
        }
    }

    #[test]
    fn test_lexicographic_permutations() {
        let v : &mut[int] = &mut[1i, 2, 3, 4, 5];
        assert!(v.prev_permutation() == false);
        assert!(v.next_permutation());
        let b: &mut[int] = &mut[1, 2, 3, 5, 4];
        assert!(v == b);
        assert!(v.prev_permutation());
        let b: &mut[int] = &mut[1, 2, 3, 4, 5];
        assert!(v == b);
        assert!(v.next_permutation());
        assert!(v.next_permutation());
        let b: &mut[int] = &mut[1, 2, 4, 3, 5];
        assert!(v == b);
        assert!(v.next_permutation());
        let b: &mut[int] = &mut[1, 2, 4, 5, 3];
        assert!(v == b);

        let v : &mut[int] = &mut[1i, 0, 0, 0];
        assert!(v.next_permutation() == false);
        assert!(v.prev_permutation());
        let b: &mut[int] = &mut[0, 1, 0, 0];
        assert!(v == b);
        assert!(v.prev_permutation());
        let b: &mut[int] = &mut[0, 0, 1, 0];
        assert!(v == b);
        assert!(v.prev_permutation());
        let b: &mut[int] = &mut[0, 0, 0, 1];
        assert!(v == b);
        assert!(v.prev_permutation() == false);
    }

    #[test]
    fn test_lexicographic_permutations_empty_and_short() {
        let empty : &mut[int] = &mut[];
        assert!(empty.next_permutation() == false);
        let b: &mut[int] = &mut[];
        assert!(empty == b);
        assert!(empty.prev_permutation() == false);
        assert!(empty == b);

        let one_elem : &mut[int] = &mut[4i];
        assert!(one_elem.prev_permutation() == false);
        let b: &mut[int] = &mut[4];
        assert!(one_elem == b);
        assert!(one_elem.next_permutation() == false);
        assert!(one_elem == b);

        let two_elem : &mut[int] = &mut[1i, 2];
        assert!(two_elem.prev_permutation() == false);
        let b : &mut[int] = &mut[1, 2];
        let c : &mut[int] = &mut[2, 1];
        assert!(two_elem == b);
        assert!(two_elem.next_permutation());
        assert!(two_elem == c);
        assert!(two_elem.next_permutation() == false);
        assert!(two_elem == c);
        assert!(two_elem.prev_permutation());
        assert!(two_elem == b);
        assert!(two_elem.prev_permutation() == false);
        assert!(two_elem == b);
    }

    #[test]
    fn test_position_elem() {
        assert!([].position_elem(&1i).is_none());

        let v1 = vec![1i, 2, 3, 3, 2, 5];
        assert_eq!(v1.as_slice().position_elem(&1), Some(0u));
        assert_eq!(v1.as_slice().position_elem(&2), Some(1u));
        assert_eq!(v1.as_slice().position_elem(&5), Some(5u));
        assert!(v1.as_slice().position_elem(&4).is_none());
    }

    #[test]
    fn test_binary_search() {
        assert_eq!([1i,2,3,4,5].binary_search(&5).ok(), Some(4));
        assert_eq!([1i,2,3,4,5].binary_search(&4).ok(), Some(3));
        assert_eq!([1i,2,3,4,5].binary_search(&3).ok(), Some(2));
        assert_eq!([1i,2,3,4,5].binary_search(&2).ok(), Some(1));
        assert_eq!([1i,2,3,4,5].binary_search(&1).ok(), Some(0));

        assert_eq!([2i,4,6,8,10].binary_search(&1).ok(), None);
        assert_eq!([2i,4,6,8,10].binary_search(&5).ok(), None);
        assert_eq!([2i,4,6,8,10].binary_search(&4).ok(), Some(1));
        assert_eq!([2i,4,6,8,10].binary_search(&10).ok(), Some(4));

        assert_eq!([2i,4,6,8].binary_search(&1).ok(), None);
        assert_eq!([2i,4,6,8].binary_search(&5).ok(), None);
        assert_eq!([2i,4,6,8].binary_search(&4).ok(), Some(1));
        assert_eq!([2i,4,6,8].binary_search(&8).ok(), Some(3));

        assert_eq!([2i,4,6].binary_search(&1).ok(), None);
        assert_eq!([2i,4,6].binary_search(&5).ok(), None);
        assert_eq!([2i,4,6].binary_search(&4).ok(), Some(1));
        assert_eq!([2i,4,6].binary_search(&6).ok(), Some(2));

        assert_eq!([2i,4].binary_search(&1).ok(), None);
        assert_eq!([2i,4].binary_search(&5).ok(), None);
        assert_eq!([2i,4].binary_search(&2).ok(), Some(0));
        assert_eq!([2i,4].binary_search(&4).ok(), Some(1));

        assert_eq!([2i].binary_search(&1).ok(), None);
        assert_eq!([2i].binary_search(&5).ok(), None);
        assert_eq!([2i].binary_search(&2).ok(), Some(0));

        assert_eq!([].binary_search(&1i).ok(), None);
        assert_eq!([].binary_search(&5i).ok(), None);

        assert!([1i,1,1,1,1].binary_search(&1).ok() != None);
        assert!([1i,1,1,1,2].binary_search(&1).ok() != None);
        assert!([1i,1,1,2,2].binary_search(&1).ok() != None);
        assert!([1i,1,2,2,2].binary_search(&1).ok() != None);
        assert_eq!([1i,2,2,2,2].binary_search(&1).ok(), Some(0));

        assert_eq!([1i,2,3,4,5].binary_search(&6).ok(), None);
        assert_eq!([1i,2,3,4,5].binary_search(&0).ok(), None);
    }

    #[test]
    fn test_reverse() {
        let mut v: Vec<int> = vec![10i, 20];
        assert_eq!(v[0], 10);
        assert_eq!(v[1], 20);
        v.reverse();
        assert_eq!(v[0], 20);
        assert_eq!(v[1], 10);

        let mut v3: Vec<int> = vec![];
        v3.reverse();
        assert!(v3.is_empty());
    }

    #[test]
    fn test_sort() {
        for len in range(4u, 25) {
            for _ in range(0i, 100) {
                let mut v = thread_rng().gen_iter::<uint>().take(len)
                                      .collect::<Vec<uint>>();
                let mut v1 = v.clone();

                v.sort();
                assert!(v.as_slice().windows(2).all(|w| w[0] <= w[1]));

                v1.sort_by(|a, b| a.cmp(b));
                assert!(v1.as_slice().windows(2).all(|w| w[0] <= w[1]));

                v1.sort_by(|a, b| b.cmp(a));
                assert!(v1.as_slice().windows(2).all(|w| w[0] >= w[1]));
            }
        }

        // shouldn't panic
        let mut v: [uint, .. 0] = [];
        v.sort();

        let mut v = [0xDEADBEEFu];
        v.sort();
        assert!(v == [0xDEADBEEF]);
    }

    #[test]
    fn test_sort_stability() {
        for len in range(4i, 25) {
            for _ in range(0u, 10) {
                let mut counts = [0i, .. 10];

                // create a vector like [(6, 1), (5, 1), (6, 2), ...],
                // where the first item of each tuple is random, but
                // the second item represents which occurrence of that
                // number this element is, i.e. the second elements
                // will occur in sorted order.
                let mut v = range(0, len).map(|_| {
                        let n = thread_rng().gen::<uint>() % 10;
                        counts[n] += 1;
                        (n, counts[n])
                    }).collect::<Vec<(uint, int)>>();

                // only sort on the first element, so an unstable sort
                // may mix up the counts.
                v.sort_by(|&(a,_), &(b,_)| a.cmp(&b));

                // this comparison includes the count (the second item
                // of the tuple), so elements with equal first items
                // will need to be ordered with increasing
                // counts... i.e. exactly asserting that this sort is
                // stable.
                assert!(v.as_slice().windows(2).all(|w| w[0] <= w[1]));
            }
        }
    }

    #[test]
    fn test_partition() {
        assert_eq!((vec![]).partition(|x: &int| *x < 3), (vec![], vec![]));
        assert_eq!((vec![1i, 2, 3]).partition(|x: &int| *x < 4), (vec![1, 2, 3], vec![]));
        assert_eq!((vec![1i, 2, 3]).partition(|x: &int| *x < 2), (vec![1], vec![2, 3]));
        assert_eq!((vec![1i, 2, 3]).partition(|x: &int| *x < 0), (vec![], vec![1, 2, 3]));
    }

    #[test]
    fn test_partitioned() {
        assert_eq!(([]).partitioned(|x: &int| *x < 3), (vec![], vec![]));
        assert_eq!(([1i, 2, 3]).partitioned(|x: &int| *x < 4), (vec![1, 2, 3], vec![]));
        assert_eq!(([1i, 2, 3]).partitioned(|x: &int| *x < 2), (vec![1], vec![2, 3]));
        assert_eq!(([1i, 2, 3]).partitioned(|x: &int| *x < 0), (vec![], vec![1, 2, 3]));
    }

    #[test]
    fn test_concat() {
        let v: [Vec<int>, ..0] = [];
        let c: Vec<int> = v.concat();
        assert_eq!(c, []);
        let d: Vec<int> = [vec![1i], vec![2i,3i]].concat();
        assert_eq!(d, vec![1i, 2, 3]);

        let v: [&[int], ..2] = [&[1], &[2, 3]];
        assert_eq!(v.connect(&0), vec![1i, 0, 2, 3]);
        let v: [&[int], ..3] = [&[1i], &[2], &[3]];
        assert_eq!(v.connect(&0), vec![1i, 0, 2, 0, 3]);
    }

    #[test]
    fn test_connect() {
        let v: [Vec<int>, ..0] = [];
        assert_eq!(v.connect_vec(&0), vec![]);
        assert_eq!([vec![1i], vec![2i, 3]].connect_vec(&0), vec![1, 0, 2, 3]);
        assert_eq!([vec![1i], vec![2i], vec![3i]].connect_vec(&0), vec![1, 0, 2, 0, 3]);

        let v: [&[int], ..2] = [&[1], &[2, 3]];
        assert_eq!(v.connect_vec(&0), vec![1, 0, 2, 3]);
        let v: [&[int], ..3] = [&[1], &[2], &[3]];
        assert_eq!(v.connect_vec(&0), vec![1, 0, 2, 0, 3]);
    }

    #[test]
    fn test_insert() {
        let mut a = vec![1i, 2, 4];
        a.insert(2, 3);
        assert_eq!(a, vec![1, 2, 3, 4]);

        let mut a = vec![1i, 2, 3];
        a.insert(0, 0);
        assert_eq!(a, vec![0, 1, 2, 3]);

        let mut a = vec![1i, 2, 3];
        a.insert(3, 4);
        assert_eq!(a, vec![1, 2, 3, 4]);

        let mut a = vec![];
        a.insert(0, 1i);
        assert_eq!(a, vec![1]);
    }

    #[test]
    #[should_fail]
    fn test_insert_oob() {
        let mut a = vec![1i, 2, 3];
        a.insert(4, 5);
    }

    #[test]
    fn test_remove() {
        let mut a = vec![1i,2,3,4];

        assert_eq!(a.remove(2), 3);
        assert_eq!(a, vec![1i,2,4]);

        assert_eq!(a.remove(2), 4);
        assert_eq!(a, vec![1i,2]);

        assert_eq!(a.remove(0), 1);
        assert_eq!(a, vec![2i]);

        assert_eq!(a.remove(0), 2);
        assert_eq!(a, vec![]);
    }

    #[test]
    #[should_fail]
    fn test_remove_fail() {
        let mut a = vec![1i];
        let _ = a.remove(0);
        let _ = a.remove(0);
    }

    #[test]
    fn test_capacity() {
        let mut v = vec![0u64];
        v.reserve_exact(10u);
        assert!(v.capacity() >= 11u);
        let mut v = vec![0u32];
        v.reserve_exact(10u);
        assert!(v.capacity() >= 11u);
    }

    #[test]
    fn test_slice_2() {
        let v = vec![1i, 2, 3, 4, 5];
        let v = v.slice(1u, 3u);
        assert_eq!(v.len(), 2u);
        assert_eq!(v[0], 2);
        assert_eq!(v[1], 3);
    }


    #[test]
    #[should_fail]
    fn test_from_fn_fail() {
        Vec::from_fn(100, |v| {
            if v == 50 { panic!() }
            box 0i
        });
    }

    #[test]
    #[should_fail]
    fn test_from_elem_fail() {

        struct S {
            f: Cell<int>,
            boxes: (Box<int>, Rc<int>)
        }

        impl Clone for S {
            fn clone(&self) -> S {
                self.f.set(self.f.get() + 1);
                if self.f.get() == 10 { panic!() }
                S {
                    f: self.f.clone(),
                    boxes: self.boxes.clone(),
                }
            }
        }

        let s = S {
            f: Cell::new(0),
            boxes: (box 0, Rc::new(0)),
        };
        let _ = Vec::from_elem(100, s);
    }

    #[test]
    #[should_fail]
    fn test_grow_fn_fail() {
        let mut v = vec![];
        v.grow_fn(100, |i| {
            if i == 50 {
                panic!()
            }
            (box 0i, Rc::new(0i))
        })
    }

    #[test]
    #[should_fail]
    fn test_permute_fail() {
        let v = [(box 0i, Rc::new(0i)), (box 0i, Rc::new(0i)),
                 (box 0i, Rc::new(0i)), (box 0i, Rc::new(0i))];
        let mut i = 0u;
        for _ in v.permutations() {
            if i == 2 {
                panic!()
            }
            i += 1;
        }
    }

    #[test]
    fn test_total_ord() {
        let c: &[int] = &[1, 2, 3];
        [1, 2, 3, 4][].cmp(c) == Greater;
        let c: &[int] = &[1, 2, 3, 4];
        [1, 2, 3][].cmp(c) == Less;
        let c: &[int] = &[1, 2, 3, 6];
        [1, 2, 3, 4][].cmp(c) == Equal;
        let c: &[int] = &[1, 2, 3, 4, 5, 6];
        [1, 2, 3, 4, 5, 5, 5, 5][].cmp(c) == Less;
        let c: &[int] = &[1, 2, 3, 4];
        [2, 2][].cmp(c) == Greater;
    }

    #[test]
    fn test_iterator() {
        let xs = [1i, 2, 5, 10, 11];
        let mut it = xs.iter();
        assert_eq!(it.size_hint(), (5, Some(5)));
        assert_eq!(it.next().unwrap(), &1);
        assert_eq!(it.size_hint(), (4, Some(4)));
        assert_eq!(it.next().unwrap(), &2);
        assert_eq!(it.size_hint(), (3, Some(3)));
        assert_eq!(it.next().unwrap(), &5);
        assert_eq!(it.size_hint(), (2, Some(2)));
        assert_eq!(it.next().unwrap(), &10);
        assert_eq!(it.size_hint(), (1, Some(1)));
        assert_eq!(it.next().unwrap(), &11);
        assert_eq!(it.size_hint(), (0, Some(0)));
        assert!(it.next().is_none());
    }

    #[test]
    fn test_random_access_iterator() {
        let xs = [1i, 2, 5, 10, 11];
        let mut it = xs.iter();

        assert_eq!(it.indexable(), 5);
        assert_eq!(it.idx(0).unwrap(), &1);
        assert_eq!(it.idx(2).unwrap(), &5);
        assert_eq!(it.idx(4).unwrap(), &11);
        assert!(it.idx(5).is_none());

        assert_eq!(it.next().unwrap(), &1);
        assert_eq!(it.indexable(), 4);
        assert_eq!(it.idx(0).unwrap(), &2);
        assert_eq!(it.idx(3).unwrap(), &11);
        assert!(it.idx(4).is_none());

        assert_eq!(it.next().unwrap(), &2);
        assert_eq!(it.indexable(), 3);
        assert_eq!(it.idx(1).unwrap(), &10);
        assert!(it.idx(3).is_none());

        assert_eq!(it.next().unwrap(), &5);
        assert_eq!(it.indexable(), 2);
        assert_eq!(it.idx(1).unwrap(), &11);

        assert_eq!(it.next().unwrap(), &10);
        assert_eq!(it.indexable(), 1);
        assert_eq!(it.idx(0).unwrap(), &11);
        assert!(it.idx(1).is_none());

        assert_eq!(it.next().unwrap(), &11);
        assert_eq!(it.indexable(), 0);
        assert!(it.idx(0).is_none());

        assert!(it.next().is_none());
    }

    #[test]
    fn test_iter_size_hints() {
        let mut xs = [1i, 2, 5, 10, 11];
        assert_eq!(xs.iter().size_hint(), (5, Some(5)));
        assert_eq!(xs.iter_mut().size_hint(), (5, Some(5)));
    }

    #[test]
    fn test_iter_clone() {
        let xs = [1i, 2, 5];
        let mut it = xs.iter();
        it.next();
        let mut jt = it.clone();
        assert_eq!(it.next(), jt.next());
        assert_eq!(it.next(), jt.next());
        assert_eq!(it.next(), jt.next());
    }

    #[test]
    fn test_mut_iterator() {
        let mut xs = [1i, 2, 3, 4, 5];
        for x in xs.iter_mut() {
            *x += 1;
        }
        assert!(xs == [2, 3, 4, 5, 6])
    }

    #[test]
    fn test_rev_iterator() {

        let xs = [1i, 2, 5, 10, 11];
        let ys = [11, 10, 5, 2, 1];
        let mut i = 0;
        for &x in xs.iter().rev() {
            assert_eq!(x, ys[i]);
            i += 1;
        }
        assert_eq!(i, 5);
    }

    #[test]
    fn test_mut_rev_iterator() {
        let mut xs = [1u, 2, 3, 4, 5];
        for (i,x) in xs.iter_mut().rev().enumerate() {
            *x += i;
        }
        assert!(xs == [5, 5, 5, 5, 5])
    }

    #[test]
    fn test_move_iterator() {
        let xs = vec![1u,2,3,4,5];
        assert_eq!(xs.into_iter().fold(0, |a: uint, b: uint| 10*a + b), 12345);
    }

    #[test]
    fn test_move_rev_iterator() {
        let xs = vec![1u,2,3,4,5];
        assert_eq!(xs.into_iter().rev().fold(0, |a: uint, b: uint| 10*a + b), 54321);
    }

    #[test]
    fn test_splitator() {
        let xs = &[1i,2,3,4,5];

        let splits: &[&[int]] = &[&[1], &[3], &[5]];
        assert_eq!(xs.split(|x| *x % 2 == 0).collect::<Vec<&[int]>>(),
                   splits);
        let splits: &[&[int]] = &[&[], &[2,3,4,5]];
        assert_eq!(xs.split(|x| *x == 1).collect::<Vec<&[int]>>(),
                   splits);
        let splits: &[&[int]] = &[&[1,2,3,4], &[]];
        assert_eq!(xs.split(|x| *x == 5).collect::<Vec<&[int]>>(),
                   splits);
        let splits: &[&[int]] = &[&[1,2,3,4,5]];
        assert_eq!(xs.split(|x| *x == 10).collect::<Vec<&[int]>>(),
                   splits);
        let splits: &[&[int]] = &[&[], &[], &[], &[], &[], &[]];
        assert_eq!(xs.split(|_| true).collect::<Vec<&[int]>>(),
                   splits);

        let xs: &[int] = &[];
        let splits: &[&[int]] = &[&[]];
        assert_eq!(xs.split(|x| *x == 5).collect::<Vec<&[int]>>(), splits);
    }

    #[test]
    fn test_splitnator() {
        let xs = &[1i,2,3,4,5];

        let splits: &[&[int]] = &[&[1,2,3,4,5]];
        assert_eq!(xs.splitn(0, |x| *x % 2 == 0).collect::<Vec<&[int]>>(),
                   splits);
        let splits: &[&[int]] = &[&[1], &[3,4,5]];
        assert_eq!(xs.splitn(1, |x| *x % 2 == 0).collect::<Vec<&[int]>>(),
                   splits);
        let splits: &[&[int]] = &[&[], &[], &[], &[4,5]];
        assert_eq!(xs.splitn(3, |_| true).collect::<Vec<&[int]>>(),
                   splits);

        let xs: &[int] = &[];
        let splits: &[&[int]] = &[&[]];
        assert_eq!(xs.splitn(1, |x| *x == 5).collect::<Vec<&[int]>>(), splits);
    }

    #[test]
    fn test_splitnator_mut() {
        let xs = &mut [1i,2,3,4,5];

        let splits: &[&mut [int]] = &[&mut [1,2,3,4,5]];
        assert_eq!(xs.splitn_mut(0, |x| *x % 2 == 0).collect::<Vec<&mut [int]>>(),
                   splits);
        let splits: &[&mut [int]] = &[&mut [1], &mut [3,4,5]];
        assert_eq!(xs.splitn_mut(1, |x| *x % 2 == 0).collect::<Vec<&mut [int]>>(),
                   splits);
        let splits: &[&mut [int]] = &[&mut [], &mut [], &mut [], &mut [4,5]];
        assert_eq!(xs.splitn_mut(3, |_| true).collect::<Vec<&mut [int]>>(),
                   splits);

        let xs: &mut [int] = &mut [];
        let splits: &[&mut [int]] = &[&mut []];
        assert_eq!(xs.splitn_mut(1, |x| *x == 5).collect::<Vec<&mut [int]>>(),
                   splits);
    }

    #[test]
    fn test_rsplitator() {
        let xs = &[1i,2,3,4,5];

        let splits: &[&[int]] = &[&[5], &[3], &[1]];
        assert_eq!(xs.split(|x| *x % 2 == 0).rev().collect::<Vec<&[int]>>(),
                   splits);
        let splits: &[&[int]] = &[&[2,3,4,5], &[]];
        assert_eq!(xs.split(|x| *x == 1).rev().collect::<Vec<&[int]>>(),
                   splits);
        let splits: &[&[int]] = &[&[], &[1,2,3,4]];
        assert_eq!(xs.split(|x| *x == 5).rev().collect::<Vec<&[int]>>(),
                   splits);
        let splits: &[&[int]] = &[&[1,2,3,4,5]];
        assert_eq!(xs.split(|x| *x == 10).rev().collect::<Vec<&[int]>>(),
                   splits);

        let xs: &[int] = &[];
        let splits: &[&[int]] = &[&[]];
        assert_eq!(xs.split(|x| *x == 5).rev().collect::<Vec<&[int]>>(), splits);
    }

    #[test]
    fn test_rsplitnator() {
        let xs = &[1,2,3,4,5];

        let splits: &[&[int]] = &[&[1,2,3,4,5]];
        assert_eq!(xs.rsplitn(0, |x| *x % 2 == 0).collect::<Vec<&[int]>>(),
                   splits);
        let splits: &[&[int]] = &[&[5], &[1,2,3]];
        assert_eq!(xs.rsplitn(1, |x| *x % 2 == 0).collect::<Vec<&[int]>>(),
                   splits);
        let splits: &[&[int]] = &[&[], &[], &[], &[1,2]];
        assert_eq!(xs.rsplitn(3, |_| true).collect::<Vec<&[int]>>(),
                   splits);

        let xs: &[int] = &[];
        let splits: &[&[int]] = &[&[]];
        assert_eq!(xs.rsplitn(1, |x| *x == 5).collect::<Vec<&[int]>>(), splits);
    }

    #[test]
    fn test_windowsator() {
        let v = &[1i,2,3,4];

        let wins: &[&[int]] = &[&[1,2], &[2,3], &[3,4]];
        assert_eq!(v.windows(2).collect::<Vec<&[int]>>(), wins);
        let wins: &[&[int]] = &[&[1i,2,3], &[2,3,4]];
        assert_eq!(v.windows(3).collect::<Vec<&[int]>>(), wins);
        assert!(v.windows(6).next().is_none());
    }

    #[test]
    #[should_fail]
    fn test_windowsator_0() {
        let v = &[1i,2,3,4];
        let _it = v.windows(0);
    }

    #[test]
    fn test_chunksator() {
        let v = &[1i,2,3,4,5];

        let chunks: &[&[int]] = &[&[1i,2], &[3,4], &[5]];
        assert_eq!(v.chunks(2).collect::<Vec<&[int]>>(), chunks);
        let chunks: &[&[int]] = &[&[1i,2,3], &[4,5]];
        assert_eq!(v.chunks(3).collect::<Vec<&[int]>>(), chunks);
        let chunks: &[&[int]] = &[&[1i,2,3,4,5]];
        assert_eq!(v.chunks(6).collect::<Vec<&[int]>>(), chunks);

        let chunks: &[&[int]] = &[&[5i], &[3,4], &[1,2]];
        assert_eq!(v.chunks(2).rev().collect::<Vec<&[int]>>(), chunks);
        let mut it = v.chunks(2);
        assert_eq!(it.indexable(), 3);
        let chunk: &[int] = &[1,2];
        assert_eq!(it.idx(0).unwrap(), chunk);
        let chunk: &[int] = &[3,4];
        assert_eq!(it.idx(1).unwrap(), chunk);
        let chunk: &[int] = &[5];
        assert_eq!(it.idx(2).unwrap(), chunk);
        assert_eq!(it.idx(3), None);
    }

    #[test]
    #[should_fail]
    fn test_chunksator_0() {
        let v = &[1i,2,3,4];
        let _it = v.chunks(0);
    }

    #[test]
    fn test_move_from() {
        let mut a = [1i,2,3,4,5];
        let b = vec![6i,7,8];
        assert_eq!(a.move_from(b, 0, 3), 3);
        assert!(a == [6i,7,8,4,5]);
        let mut a = [7i,2,8,1];
        let b = vec![3i,1,4,1,5,9];
        assert_eq!(a.move_from(b, 0, 6), 4);
        assert!(a == [3i,1,4,1]);
        let mut a = [1i,2,3,4];
        let b = vec![5i,6,7,8,9,0];
        assert_eq!(a.move_from(b, 2, 3), 1);
        assert!(a == [7i,2,3,4]);
        let mut a = [1i,2,3,4,5];
        let b = vec![5i,6,7,8,9,0];
        assert_eq!(a.slice_mut(2, 4).move_from(b,1,6), 2);
        assert!(a == [1i,2,6,7,5]);
    }

    #[test]
    fn test_reverse_part() {
        let mut values = [1i,2,3,4,5];
        values.slice_mut(1, 4).reverse();
        assert!(values == [1,4,3,2,5]);
    }

    #[test]
    fn test_show() {
        macro_rules! test_show_vec(
            ($x:expr, $x_str:expr) => ({
                let (x, x_str) = ($x, $x_str);
                assert_eq!(format!("{}", x), x_str);
                assert_eq!(format!("{}", x.as_slice()), x_str);
            })
        );
        let empty: Vec<int> = vec![];
        test_show_vec!(empty, "[]");
        test_show_vec!(vec![1i], "[1]");
        test_show_vec!(vec![1i, 2, 3], "[1, 2, 3]");
        test_show_vec!(vec![vec![], vec![1u], vec![1u, 1u]],
                       "[[], [1], [1, 1]]");

        let empty_mut: &mut [int] = &mut[];
        test_show_vec!(empty_mut, "[]");
        let v: &mut[int] = &mut[1];
        test_show_vec!(v, "[1]");
        let v: &mut[int] = &mut[1, 2, 3];
        test_show_vec!(v, "[1, 2, 3]");
        let v: &mut [&mut[uint]] = &mut[&mut[], &mut[1u], &mut[1u, 1u]];
        test_show_vec!(v, "[[], [1], [1, 1]]");
    }

    #[test]
    fn test_vec_default() {
        macro_rules! t (
            ($ty:ty) => {{
                let v: $ty = Default::default();
                assert!(v.is_empty());
            }}
        );

        t!(&[int]);
        t!(Vec<int>);
    }

    #[test]
    fn test_bytes_set_memory() {
        use slice::bytes::MutableByteVector;
        let mut values = [1u8,2,3,4,5];
        values.slice_mut(0, 5).set_memory(0xAB);
        assert!(values == [0xAB, 0xAB, 0xAB, 0xAB, 0xAB]);
        values.slice_mut(2, 4).set_memory(0xFF);
        assert!(values == [0xAB, 0xAB, 0xFF, 0xFF, 0xAB]);
    }

    #[test]
    #[should_fail]
    fn test_overflow_does_not_cause_segfault() {
        let mut v = vec![];
        v.reserve_exact(-1);
        v.push(1i);
        v.push(2);
    }

    #[test]
    #[should_fail]
    fn test_overflow_does_not_cause_segfault_managed() {
        let mut v = vec![Rc::new(1i)];
        v.reserve_exact(-1);
        v.push(Rc::new(2i));
    }

    #[test]
    fn test_mut_split_at() {
        let mut values = [1u8,2,3,4,5];
        {
            let (left, right) = values.split_at_mut(2);
            {
                let left: &[_] = left;
                assert!(left[0..left.len()] == [1, 2][]);
            }
            for p in left.iter_mut() {
                *p += 1;
            }

            {
                let right: &[_] = right;
                assert!(right[0..right.len()] == [3, 4, 5][]);
            }
            for p in right.iter_mut() {
                *p += 2;
            }
        }

        assert!(values == [2, 3, 5, 6, 7]);
    }

    #[deriving(Clone, PartialEq)]
    struct Foo;

    #[test]
    fn test_iter_zero_sized() {
        let mut v = vec![Foo, Foo, Foo];
        assert_eq!(v.len(), 3);
        let mut cnt = 0u;

        for f in v.iter() {
            assert!(*f == Foo);
            cnt += 1;
        }
        assert_eq!(cnt, 3);

        for f in v[1..3].iter() {
            assert!(*f == Foo);
            cnt += 1;
        }
        assert_eq!(cnt, 5);

        for f in v.iter_mut() {
            assert!(*f == Foo);
            cnt += 1;
        }
        assert_eq!(cnt, 8);

        for f in v.into_iter() {
            assert!(f == Foo);
            cnt += 1;
        }
        assert_eq!(cnt, 11);

        let xs: [Foo, ..3] = [Foo, Foo, Foo];
        cnt = 0;
        for f in xs.iter() {
            assert!(*f == Foo);
            cnt += 1;
        }
        assert!(cnt == 3);
    }

    #[test]
    fn test_shrink_to_fit() {
        let mut xs = vec![0, 1, 2, 3];
        for i in range(4i, 100) {
            xs.push(i)
        }
        assert_eq!(xs.capacity(), 128);
        xs.shrink_to_fit();
        assert_eq!(xs.capacity(), 100);
        assert_eq!(xs, range(0i, 100i).collect::<Vec<_>>());
    }

    #[test]
    fn test_starts_with() {
        assert!(b"foobar".starts_with(b"foo"));
        assert!(!b"foobar".starts_with(b"oob"));
        assert!(!b"foobar".starts_with(b"bar"));
        assert!(!b"foo".starts_with(b"foobar"));
        assert!(!b"bar".starts_with(b"foobar"));
        assert!(b"foobar".starts_with(b"foobar"));
        let empty: &[u8] = &[];
        assert!(empty.starts_with(empty));
        assert!(!empty.starts_with(b"foo"));
        assert!(b"foobar".starts_with(empty));
    }

    #[test]
    fn test_ends_with() {
        assert!(b"foobar".ends_with(b"bar"));
        assert!(!b"foobar".ends_with(b"oba"));
        assert!(!b"foobar".ends_with(b"foo"));
        assert!(!b"foo".ends_with(b"foobar"));
        assert!(!b"bar".ends_with(b"foobar"));
        assert!(b"foobar".ends_with(b"foobar"));
        let empty: &[u8] = &[];
        assert!(empty.ends_with(empty));
        assert!(!empty.ends_with(b"foo"));
        assert!(b"foobar".ends_with(empty));
    }

    #[test]
    fn test_mut_splitator() {
        let mut xs = [0i,1,0,2,3,0,0,4,5,0];
        assert_eq!(xs.split_mut(|x| *x == 0).count(), 6);
        for slice in xs.split_mut(|x| *x == 0) {
            slice.reverse();
        }
        assert!(xs == [0,1,0,3,2,0,0,5,4,0]);

        let mut xs = [0i,1,0,2,3,0,0,4,5,0,6,7];
        for slice in xs.split_mut(|x| *x == 0).take(5) {
            slice.reverse();
        }
        assert!(xs == [0,1,0,3,2,0,0,5,4,0,6,7]);
    }

    #[test]
    fn test_mut_splitator_rev() {
        let mut xs = [1i,2,0,3,4,0,0,5,6,0];
        for slice in xs.split_mut(|x| *x == 0).rev().take(4) {
            slice.reverse();
        }
        assert!(xs == [1,2,0,4,3,0,0,6,5,0]);
    }

    #[test]
    fn test_get_mut() {
        let mut v = [0i,1,2];
        assert_eq!(v.get_mut(3), None);
        v.get_mut(1).map(|e| *e = 7);
        assert_eq!(v[1], 7);
        let mut x = 2;
        assert_eq!(v.get_mut(2), Some(&mut x));
    }

    #[test]
    fn test_mut_chunks() {
        let mut v = [0u8, 1, 2, 3, 4, 5, 6];
        for (i, chunk) in v.chunks_mut(3).enumerate() {
            for x in chunk.iter_mut() {
                *x = i as u8;
            }
        }
        let result = [0u8, 0, 0, 1, 1, 1, 2];
        assert!(v == result);
    }

    #[test]
    fn test_mut_chunks_rev() {
        let mut v = [0u8, 1, 2, 3, 4, 5, 6];
        for (i, chunk) in v.chunks_mut(3).rev().enumerate() {
            for x in chunk.iter_mut() {
                *x = i as u8;
            }
        }
        let result = [2u8, 2, 2, 1, 1, 1, 0];
        assert!(v == result);
    }

    #[test]
    #[should_fail]
    fn test_mut_chunks_0() {
        let mut v = [1i, 2, 3, 4];
        let _it = v.chunks_mut(0);
    }

    #[test]
    fn test_mut_last() {
        let mut x = [1i, 2, 3, 4, 5];
        let h = x.last_mut();
        assert_eq!(*h.unwrap(), 5);

        let y: &mut [int] = &mut [];
        assert!(y.last_mut().is_none());
    }

    #[test]
    fn test_to_vec() {
        let xs = box [1u, 2, 3];
        let ys = xs.to_vec();
        assert_eq!(ys, [1u, 2, 3]);
    }
}

#[cfg(test)]
mod bench {
    use prelude::*;
    use core::mem;
    use core::ptr;
    use std::rand::{weak_rng, Rng};
    use test::{Bencher, black_box};

    #[bench]
    fn iterator(b: &mut Bencher) {
        // peculiar numbers to stop LLVM from optimising the summation
        // out.
        let v = Vec::from_fn(100, |i| i ^ (i << 1) ^ (i >> 1));

        b.iter(|| {
            let mut sum = 0;
            for x in v.iter() {
                sum += *x;
            }
            // sum == 11806, to stop dead code elimination.
            if sum == 0 {panic!()}
        })
    }

    #[bench]
    fn mut_iterator(b: &mut Bencher) {
        let mut v = Vec::from_elem(100, 0i);

        b.iter(|| {
            let mut i = 0i;
            for x in v.iter_mut() {
                *x = i;
                i += 1;
            }
        })
    }

    #[bench]
    fn concat(b: &mut Bencher) {
        let xss: Vec<Vec<uint>> =
            Vec::from_fn(100, |i| range(0u, i).collect());
        b.iter(|| {
            xss.as_slice().concat();
        });
    }

    #[bench]
    fn connect(b: &mut Bencher) {
        let xss: Vec<Vec<uint>> =
            Vec::from_fn(100, |i| range(0u, i).collect());
        b.iter(|| {
            xss.as_slice().connect_vec(&0)
        });
    }

    #[bench]
    fn push(b: &mut Bencher) {
        let mut vec: Vec<uint> = vec![];
        b.iter(|| {
            vec.push(0);
            black_box(&vec);
        });
    }

    #[bench]
    fn starts_with_same_vector(b: &mut Bencher) {
        let vec: Vec<uint> = Vec::from_fn(100, |i| i);
        b.iter(|| {
            vec.as_slice().starts_with(vec.as_slice())
        })
    }

    #[bench]
    fn starts_with_single_element(b: &mut Bencher) {
        let vec: Vec<uint> = vec![0];
        b.iter(|| {
            vec.as_slice().starts_with(vec.as_slice())
        })
    }

    #[bench]
    fn starts_with_diff_one_element_at_end(b: &mut Bencher) {
        let vec: Vec<uint> = Vec::from_fn(100, |i| i);
        let mut match_vec: Vec<uint> = Vec::from_fn(99, |i| i);
        match_vec.push(0);
        b.iter(|| {
            vec.as_slice().starts_with(match_vec.as_slice())
        })
    }

    #[bench]
    fn ends_with_same_vector(b: &mut Bencher) {
        let vec: Vec<uint> = Vec::from_fn(100, |i| i);
        b.iter(|| {
            vec.as_slice().ends_with(vec.as_slice())
        })
    }

    #[bench]
    fn ends_with_single_element(b: &mut Bencher) {
        let vec: Vec<uint> = vec![0];
        b.iter(|| {
            vec.as_slice().ends_with(vec.as_slice())
        })
    }

    #[bench]
    fn ends_with_diff_one_element_at_beginning(b: &mut Bencher) {
        let vec: Vec<uint> = Vec::from_fn(100, |i| i);
        let mut match_vec: Vec<uint> = Vec::from_fn(100, |i| i);
        match_vec.as_mut_slice()[0] = 200;
        b.iter(|| {
            vec.as_slice().starts_with(match_vec.as_slice())
        })
    }

    #[bench]
    fn contains_last_element(b: &mut Bencher) {
        let vec: Vec<uint> = Vec::from_fn(100, |i| i);
        b.iter(|| {
            vec.contains(&99u)
        })
    }

    #[bench]
    fn zero_1kb_from_elem(b: &mut Bencher) {
        b.iter(|| {
            Vec::from_elem(1024, 0u8)
        });
    }

    #[bench]
    fn zero_1kb_set_memory(b: &mut Bencher) {
        b.iter(|| {
            let mut v: Vec<uint> = Vec::with_capacity(1024);
            unsafe {
                let vp = v.as_mut_ptr();
                ptr::set_memory(vp, 0, 1024);
                v.set_len(1024);
            }
            v
        });
    }

    #[bench]
    fn zero_1kb_loop_set(b: &mut Bencher) {
        b.iter(|| {
            let mut v: Vec<uint> = Vec::with_capacity(1024);
            unsafe {
                v.set_len(1024);
            }
            for i in range(0u, 1024) {
                v[i] = 0;
            }
        });
    }

    #[bench]
    fn zero_1kb_mut_iter(b: &mut Bencher) {
        b.iter(|| {
            let mut v = Vec::with_capacity(1024);
            unsafe {
                v.set_len(1024);
            }
            for x in v.iter_mut() {
                *x = 0i;
            }
            v
        });
    }

    #[bench]
    fn random_inserts(b: &mut Bencher) {
        let mut rng = weak_rng();
        b.iter(|| {
                let mut v = Vec::from_elem(30, (0u, 0u));
                for _ in range(0u, 100) {
                    let l = v.len();
                    v.insert(rng.gen::<uint>() % (l + 1),
                             (1, 1));
                }
            })
    }
    #[bench]
    fn random_removes(b: &mut Bencher) {
        let mut rng = weak_rng();
        b.iter(|| {
                let mut v = Vec::from_elem(130, (0u, 0u));
                for _ in range(0u, 100) {
                    let l = v.len();
                    v.remove(rng.gen::<uint>() % l);
                }
            })
    }

    #[bench]
    fn sort_random_small(b: &mut Bencher) {
        let mut rng = weak_rng();
        b.iter(|| {
            let mut v = rng.gen_iter::<u64>().take(5).collect::<Vec<u64>>();
            v.as_mut_slice().sort();
        });
        b.bytes = 5 * mem::size_of::<u64>() as u64;
    }

    #[bench]
    fn sort_random_medium(b: &mut Bencher) {
        let mut rng = weak_rng();
        b.iter(|| {
            let mut v = rng.gen_iter::<u64>().take(100).collect::<Vec<u64>>();
            v.as_mut_slice().sort();
        });
        b.bytes = 100 * mem::size_of::<u64>() as u64;
    }

    #[bench]
    fn sort_random_large(b: &mut Bencher) {
        let mut rng = weak_rng();
        b.iter(|| {
            let mut v = rng.gen_iter::<u64>().take(10000).collect::<Vec<u64>>();
            v.as_mut_slice().sort();
        });
        b.bytes = 10000 * mem::size_of::<u64>() as u64;
    }

    #[bench]
    fn sort_sorted(b: &mut Bencher) {
        let mut v = Vec::from_fn(10000, |i| i);
        b.iter(|| {
            v.sort();
        });
        b.bytes = (v.len() * mem::size_of_val(&v[0])) as u64;
    }

    type BigSortable = (u64,u64,u64,u64);

    #[bench]
    fn sort_big_random_small(b: &mut Bencher) {
        let mut rng = weak_rng();
        b.iter(|| {
            let mut v = rng.gen_iter::<BigSortable>().take(5)
                           .collect::<Vec<BigSortable>>();
            v.sort();
        });
        b.bytes = 5 * mem::size_of::<BigSortable>() as u64;
    }

    #[bench]
    fn sort_big_random_medium(b: &mut Bencher) {
        let mut rng = weak_rng();
        b.iter(|| {
            let mut v = rng.gen_iter::<BigSortable>().take(100)
                           .collect::<Vec<BigSortable>>();
            v.sort();
        });
        b.bytes = 100 * mem::size_of::<BigSortable>() as u64;
    }

    #[bench]
    fn sort_big_random_large(b: &mut Bencher) {
        let mut rng = weak_rng();
        b.iter(|| {
            let mut v = rng.gen_iter::<BigSortable>().take(10000)
                           .collect::<Vec<BigSortable>>();
            v.sort();
        });
        b.bytes = 10000 * mem::size_of::<BigSortable>() as u64;
    }

    #[bench]
    fn sort_big_sorted(b: &mut Bencher) {
        let mut v = Vec::from_fn(10000u, |i| (i, i, i, i));
        b.iter(|| {
            v.sort();
        });
        b.bytes = (v.len() * mem::size_of_val(&v[0])) as u64;
    }
}<|MERGE_RESOLUTION|>--- conflicted
+++ resolved
@@ -167,26 +167,6 @@
     #[experimental = "uncertain about this API approach"]
     fn move_from(&mut self, src: Vec<T>, start: uint, end: uint) -> uint;
 
-<<<<<<< HEAD
-/// An iterator that yields the element swaps needed to produce
-/// a sequence of all possible permutations for an indexed sequence of
-/// elements. Each permutation is only a single swap apart.
-///
-/// The Steinhaus-Johnson-Trotter algorithm is used.
-///
-/// Generates even and odd permutations alternately.
-///
-/// The last generated swap is always (0, 1), and it returns the
-/// sequence to its initial order.
-#[deriving(Clone)]
-pub struct ElementSwaps {
-    sdir: Vec<SizeDirection>,
-    /// If `true`, emit the last swap that returns the sequence to initial
-    /// state.
-    emit_reset: bool,
-    swaps_made : uint,
-}
-=======
     /// Returns a subslice spanning the interval [`start`, `end`).
     ///
     /// Panics when the end of the new slice lies beyond the end of the
@@ -195,7 +175,6 @@
     /// Slicing with `start` equal to `end` yields an empty slice.
     #[experimental = "will be replaced by slice syntax"]
     fn slice(&self, start: uint, end: uint) -> &[T];
->>>>>>> 6abfac08
 
     /// Returns a subslice from `start` to the end of the slice.
     ///
@@ -205,17 +184,6 @@
     #[experimental = "will be replaced by slice syntax"]
     fn slice_from(&self, start: uint) -> &[T];
 
-<<<<<<< HEAD
-#[deriving(Copy, Clone)]
-enum Direction { Pos, Neg }
-
-/// An `Index` and `Direction` together.
-#[deriving(Copy, Clone)]
-struct SizeDirection {
-    size: uint,
-    dir: Direction,
-}
-=======
     /// Returns a subslice from the start of the slice to `end`.
     ///
     /// Panics when `end` is strictly greater than the length of the original slice.
@@ -233,7 +201,6 @@
     /// Panics if `mid > len`.
     #[stable]
     fn split_at(&self, mid: uint) -> (&[T], &[T]);
->>>>>>> 6abfac08
 
     /// Returns an iterator over the slice
     #[stable]
@@ -260,21 +227,6 @@
     fn rsplitn<F>(&self, n: uint, pred: F) -> RSplitN<T, F>
                   where F: FnMut(&T) -> bool;
 
-<<<<<<< HEAD
-/// An iterator that uses `ElementSwaps` to iterate through
-/// all possible permutations of a vector.
-///
-/// The first iteration yields a clone of the vector as it is,
-/// then each successive element is the vector with one
-/// swap applied.
-///
-/// Generates even and odd permutations alternately.
-#[deriving(Clone)]
-pub struct Permutations<T> {
-    swaps: ElementSwaps,
-    v: Vec<T>,
-}
-=======
     /// Returns an iterator over all contiguous windows of length
     /// `size`. The windows overlap. If the slice is shorter than
     /// `size`, the iterator returns no values.
@@ -296,7 +248,6 @@
     /// ```
     #[stable]
     fn windows(&self, size: uint) -> Windows<T>;
->>>>>>> 6abfac08
 
     /// Returns an iterator over `size` elements of the slice at a
     /// time. The chunks do not overlap. If `size` does not divide the
@@ -1104,6 +1055,7 @@
 /// The last generated swap is always (0, 1), and it returns the
 /// sequence to its initial order.
 #[experimental]
+#[deriving(Clone)]
 pub struct ElementSwaps {
     sdir: Vec<SizeDirection>,
     /// If `true`, emit the last swap that returns the sequence to initial
